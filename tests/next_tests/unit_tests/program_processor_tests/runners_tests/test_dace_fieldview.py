# GT4Py - GridTools Framework
#
# Copyright (c) 2014-2023, ETH Zurich
# All rights reserved.
#
# This file is part of the GT4Py project and the GridTools framework.
# GT4Py is free software: you can redistribute it and/or modify it under
# the terms of the GNU General Public License as published by the
# Free Software Foundation, either version 3 of the License, or any later
# version. See the LICENSE.txt file at the top-level directory of this
# distribution for a copy of the license or check <https://www.gnu.org/licenses/>.
#
# SPDX-License-Identifier: GPL-3.0-or-later
"""
Test that ITIR can be lowered to SDFG.

Note: this test module covers the fieldview flavour of ITIR.
"""

<<<<<<< HEAD
from gt4py.next.common import NeighborTable
from gt4py.next.iterator import ir as itir
=======
import copy
from gt4py.next import common as gtx_common
from gt4py.next.iterator import ir as gtir
>>>>>>> 1df1bc3b
from gt4py.next.iterator.ir_utils import ir_makers as im
from gt4py.next.program_processors.runners import dace_fieldview as dace_backend
from gt4py.next.type_system import type_specifications as ts
from next_tests.integration_tests.feature_tests.ffront_tests.ffront_test_utils import (
    Cell,
    Edge,
    IDim,
    MeshDescriptor,
    Vertex,
    simple_mesh,
)
import numpy as np
import pytest

dace = pytest.importorskip("dace")


N = 10
IFTYPE = ts.FieldType(dims=[IDim], dtype=ts.ScalarType(kind=ts.ScalarKind.FLOAT64))
CFTYPE = ts.FieldType(dims=[Cell], dtype=ts.ScalarType(kind=ts.ScalarKind.FLOAT64))
EFTYPE = ts.FieldType(dims=[Edge], dtype=ts.ScalarType(kind=ts.ScalarKind.FLOAT64))
VFTYPE = ts.FieldType(dims=[Vertex], dtype=ts.ScalarType(kind=ts.ScalarKind.FLOAT64))
SIMPLE_MESH: MeshDescriptor = simple_mesh()
SIZE_TYPE = ts.ScalarType(ts.ScalarKind.INT32)
FSYMBOLS = dict(
    __w_size_0=N,
    __w_stride_0=1,
    __x_size_0=N,
    __x_stride_0=1,
    __y_size_0=N,
    __y_stride_0=1,
    __z_size_0=N,
    __z_stride_0=1,
    size=N,
)


def make_mesh_symbols(mesh: MeshDescriptor):
    return dict(
        ncells=mesh.num_cells,
        nedges=mesh.num_edges,
        nvertices=mesh.num_vertices,
        __cells_size_0=mesh.num_cells,
        __cells_stride_0=1,
        __edges_size_0=mesh.num_edges,
        __edges_stride_0=1,
        __vertices_size_0=mesh.num_vertices,
        __vertices_stride_0=1,
        __connectivity_C2E_size_0=mesh.num_cells,
        __connectivity_C2E_size_1=mesh.offset_provider["C2E"].max_neighbors,
        __connectivity_C2E_stride_0=mesh.offset_provider["C2E"].max_neighbors,
        __connectivity_C2E_stride_1=1,
        __connectivity_C2V_size_0=mesh.num_cells,
        __connectivity_C2V_size_1=mesh.offset_provider["C2V"].max_neighbors,
        __connectivity_C2V_stride_0=mesh.offset_provider["C2V"].max_neighbors,
        __connectivity_C2V_stride_1=1,
        __connectivity_E2V_size_0=mesh.num_edges,
        __connectivity_E2V_size_1=mesh.offset_provider["E2V"].max_neighbors,
        __connectivity_E2V_stride_0=mesh.offset_provider["E2V"].max_neighbors,
        __connectivity_E2V_stride_1=1,
        __connectivity_V2E_size_0=mesh.num_vertices,
        __connectivity_V2E_size_1=mesh.offset_provider["V2E"].max_neighbors,
        __connectivity_V2E_stride_0=mesh.offset_provider["V2E"].max_neighbors,
        __connectivity_V2E_stride_1=1,
    )


def test_gtir_copy():
    domain = im.call("cartesian_domain")(
        im.call("named_range")(gtir.AxisLiteral(value=IDim.value), 0, "size")
    )
    testee = gtir.Program(
        id="gtir_copy",
        function_definitions=[],
        params=[
            gtir.Sym(id="x", type=IFTYPE),
            gtir.Sym(id="y", type=IFTYPE),
            gtir.Sym(id="size", type=SIZE_TYPE),
        ],
        declarations=[],
        body=[
            gtir.SetAt(
                expr=im.call(
                    im.call("as_fieldop")(
                        im.lambda_("a")(im.deref("a")),
                        domain,
                    )
                )("x"),
                domain=domain,
                target=gtir.SymRef(id="y"),
            )
        ],
    )

    a = np.random.rand(N)
    b = np.empty_like(a)

    sdfg = dace_backend.build_sdfg_from_gtir(testee, {})

    sdfg(x=a, y=b, **FSYMBOLS)
    assert np.allclose(a, b)


def test_gtir_update():
    domain = im.call("cartesian_domain")(
        im.call("named_range")(gtir.AxisLiteral(value=IDim.value), 0, "size")
    )
    stencil1 = im.call(
        im.call("as_fieldop")(
            im.lambda_("a")(im.plus(im.deref("a"), 1.0)),
            domain,
        )
    )("x")
    stencil2 = im.call(
        im.call("as_fieldop")(
            im.lambda_("a", "b")(im.plus(im.deref("a"), im.deref("b"))),
            domain,
        )
    )("x", 1.0)

    for i, stencil in enumerate([stencil1, stencil2]):
        testee = gtir.Program(
            id=f"gtir_update_{i}",
            function_definitions=[],
            params=[
                gtir.Sym(id="x", type=IFTYPE),
                gtir.Sym(id="size", type=SIZE_TYPE),
            ],
            declarations=[],
            body=[
                gtir.SetAt(
                    expr=stencil,
                    domain=domain,
                    target=gtir.SymRef(id="x"),
                )
            ],
        )
        sdfg = dace_backend.build_sdfg_from_gtir(testee, {})

        a = np.random.rand(N)
        ref = a + 1.0

        sdfg(x=a, **FSYMBOLS)
        assert np.allclose(a, ref)


def test_gtir_sum2():
    domain = im.call("cartesian_domain")(
        im.call("named_range")(gtir.AxisLiteral(value=IDim.value), 0, "size")
    )
    testee = gtir.Program(
        id="sum_2fields",
        function_definitions=[],
        params=[
            gtir.Sym(id="x", type=IFTYPE),
            gtir.Sym(id="y", type=IFTYPE),
            gtir.Sym(id="z", type=IFTYPE),
            gtir.Sym(id="size", type=SIZE_TYPE),
        ],
        declarations=[],
        body=[
            gtir.SetAt(
                expr=im.call(
                    im.call("as_fieldop")(
                        im.lambda_("a", "b")(im.plus(im.deref("a"), im.deref("b"))),
                        domain,
                    )
                )("x", "y"),
                domain=domain,
                target=gtir.SymRef(id="z"),
            )
        ],
    )

    a = np.random.rand(N)
    b = np.random.rand(N)
    c = np.empty_like(a)

    sdfg = dace_backend.build_sdfg_from_gtir(testee, {})

    sdfg(x=a, y=b, z=c, **FSYMBOLS)
    assert np.allclose(c, (a + b))


def test_gtir_sum2_sym():
    domain = im.call("cartesian_domain")(
        im.call("named_range")(gtir.AxisLiteral(value=IDim.value), 0, "size")
    )
    testee = gtir.Program(
        id="sum_2fields_sym",
        function_definitions=[],
        params=[
            gtir.Sym(id="x", type=IFTYPE),
            gtir.Sym(id="z", type=IFTYPE),
            gtir.Sym(id="size", type=SIZE_TYPE),
        ],
        declarations=[],
        body=[
            gtir.SetAt(
                expr=im.call(
                    im.call("as_fieldop")(
                        im.lambda_("a", "b")(im.plus(im.deref("a"), im.deref("b"))),
                        domain,
                    )
                )("x", "x"),
                domain=domain,
                target=gtir.SymRef(id="z"),
            )
        ],
    )

    a = np.random.rand(N)
    b = np.empty_like(a)

    sdfg = dace_backend.build_sdfg_from_gtir(testee, {})

    sdfg(x=a, z=b, **FSYMBOLS)
    assert np.allclose(b, (a + a))


def test_gtir_sum3():
    domain = im.call("cartesian_domain")(
        im.call("named_range")(gtir.AxisLiteral(value=IDim.value), 0, "size")
    )
    stencil1 = im.call(
        im.call("as_fieldop")(
            im.lambda_("a", "b")(im.plus(im.deref("a"), im.deref("b"))),
            domain,
        )
    )(
        "x",
        im.call(
            im.call("as_fieldop")(
                im.lambda_("a", "b")(im.plus(im.deref("a"), im.deref("b"))),
                domain,
            )
        )("y", "w"),
    )
    stencil2 = im.call(
        im.call("as_fieldop")(
            im.lambda_("a", "b", "c")(
                im.plus(im.deref("a"), im.plus(im.deref("b"), im.deref("c")))
            ),
            domain,
        )
    )("x", "y", "w")

    a = np.random.rand(N)
    b = np.random.rand(N)
    c = np.random.rand(N)

    for i, stencil in enumerate([stencil1, stencil2]):
        testee = gtir.Program(
            id=f"sum_3fields_{i}",
            function_definitions=[],
            params=[
                gtir.Sym(id="x", type=IFTYPE),
                gtir.Sym(id="y", type=IFTYPE),
                gtir.Sym(id="w", type=IFTYPE),
                gtir.Sym(id="z", type=IFTYPE),
                gtir.Sym(id="size", type=SIZE_TYPE),
            ],
            declarations=[],
            body=[
                gtir.SetAt(
                    expr=stencil,
                    domain=domain,
                    target=gtir.SymRef(id="z"),
                )
            ],
        )

        sdfg = dace_backend.build_sdfg_from_gtir(testee, {})

        d = np.empty_like(a)

        sdfg(x=a, y=b, w=c, z=d, **FSYMBOLS)
        assert np.allclose(d, (a + b + c))


def test_gtir_cond():
    domain = im.call("cartesian_domain")(
        im.call("named_range")(gtir.AxisLiteral(value=IDim.value), 0, "size")
    )
    testee = gtir.Program(
        id="cond_2sums",
        function_definitions=[],
        params=[
            gtir.Sym(id="x", type=IFTYPE),
            gtir.Sym(id="y", type=IFTYPE),
            gtir.Sym(id="w", type=IFTYPE),
            gtir.Sym(id="z", type=IFTYPE),
            gtir.Sym(id="pred", type=ts.ScalarType(ts.ScalarKind.BOOL)),
            gtir.Sym(id="scalar", type=ts.ScalarType(ts.ScalarKind.FLOAT64)),
            gtir.Sym(id="size", type=SIZE_TYPE),
        ],
        declarations=[],
        body=[
            gtir.SetAt(
                expr=im.call(
                    im.call("as_fieldop")(
                        im.lambda_("a", "b")(im.plus(im.deref("a"), im.deref("b"))),
                        domain,
                    )
                )(
                    "x",
                    im.call(
                        im.call("cond")(
                            im.deref("pred"),
                            im.call(
                                im.call("as_fieldop")(
                                    im.lambda_("a", "b")(im.plus(im.deref("a"), im.deref("b"))),
                                    domain,
                                )
                            )("y", "scalar"),
                            im.call(
                                im.call("as_fieldop")(
                                    im.lambda_("a", "b")(im.plus(im.deref("a"), im.deref("b"))),
                                    domain,
                                )
                            )("w", "scalar"),
                        )
                    )(),
                ),
                domain=domain,
                target=gtir.SymRef(id="z"),
            )
        ],
    )

    a = np.random.rand(N)
    b = np.random.rand(N)
    c = np.random.rand(N)

    sdfg = dace_backend.build_sdfg_from_gtir(testee, {})

    for s in [False, True]:
        d = np.empty_like(a)
        sdfg(pred=np.bool_(s), scalar=1.0, x=a, y=b, w=c, z=d, **FSYMBOLS)
        assert np.allclose(d, (a + b + 1) if s else (a + c + 1))


def test_gtir_cond_nested():
    domain = im.call("cartesian_domain")(
        im.call("named_range")(gtir.AxisLiteral(value=IDim.value), 0, "size")
    )
    testee = gtir.Program(
        id="cond_nested",
        function_definitions=[],
        params=[
            gtir.Sym(id="x", type=IFTYPE),
            gtir.Sym(id="z", type=IFTYPE),
            gtir.Sym(id="pred_1", type=ts.ScalarType(ts.ScalarKind.BOOL)),
            gtir.Sym(id="pred_2", type=ts.ScalarType(ts.ScalarKind.BOOL)),
            gtir.Sym(id="size", type=SIZE_TYPE),
        ],
        declarations=[],
        body=[
            gtir.SetAt(
                expr=im.call(
                    im.call("cond")(
                        im.deref("pred_1"),
                        im.call(
                            im.call("as_fieldop")(
                                im.lambda_("a", "b")(im.plus(im.deref("a"), im.deref("b"))),
                                domain,
                            )
                        )("x", 1),
                        im.call(
                            im.call("cond")(
                                im.deref("pred_2"),
                                im.call(
                                    im.call("as_fieldop")(
                                        im.lambda_("a", "b")(im.plus(im.deref("a"), im.deref("b"))),
                                        domain,
                                    )
                                )("x", 2),
                                im.call(
                                    im.call("as_fieldop")(
                                        im.lambda_("a", "b")(im.plus(im.deref("a"), im.deref("b"))),
                                        domain,
                                    )
                                )("x", 3),
                            )
                        )(),
                    )
                )(),
                domain=domain,
                target=gtir.SymRef(id="z"),
            )
        ],
    )

    a = np.random.rand(N)

    sdfg = dace_backend.build_sdfg_from_gtir(testee, {})

    for s1 in [False, True]:
        for s2 in [False, True]:
            b = np.empty_like(a)
<<<<<<< HEAD
            sdfg(cond_1=np.bool_(s1), cond_2=np.bool_(s2), x=a, z=b, **FSYMBOLS)
            assert np.allclose(b, (a + 1.0) if s1 else (a + 2.0) if s2 else (a + 3.0))


def test_gtir_cartesian_shift():
    DELTA = 3
    OFFSET = 1
    domain = im.call("cartesian_domain")(
        im.call("named_range")(
            itir.AxisLiteral(value=IDim.value),
            0,
            im.minus(itir.SymRef(id="size"), itir.Literal(value=str(OFFSET), type=SIZE_TYPE)),
        )
    )

    # cartesian shift with literal integer offset
    stencil1_inlined = im.call(
        im.call("as_fieldop")(
            im.lambda_("a")(im.plus(im.deref(im.shift("IDim", OFFSET)("a")), DELTA)),
            domain,
        )
    )("x")
    # fieldview flavor of same stencil, in which a temporary field is initialized with the `DELTA` constant value
    stencil1_fieldview = im.call(
        im.call("as_fieldop")(
            im.lambda_("a", "b")(im.plus(im.deref("a"), im.deref("b"))),
            domain,
        )
    )(
        im.call(
            im.call("as_fieldop")(
                im.lambda_("a")(im.deref(im.shift("IDim", OFFSET)("a"))),
                domain,
            )
        )("x"),
        im.call(
            im.call("as_fieldop")(
                im.lambda_()(DELTA),
                domain,
            )
        )(),
    )

    # use dynamic offset retrieved from field
    stencil2_inlined = im.call(
        im.call("as_fieldop")(
            im.lambda_("a", "off")(
                im.plus(im.deref(im.shift("IDim", im.deref("off"))("a")), DELTA)
            ),
            domain,
        )
    )("x", "x_offset")
    # fieldview flavor of same stencil
    stencil2_fieldview = im.call(
        im.call("as_fieldop")(
            im.lambda_("a", "b")(im.plus(im.deref("a"), im.deref("b"))),
            domain,
        )
    )(
        im.call(
            im.call("as_fieldop")(
                im.lambda_("a", "off")(im.deref(im.shift("IDim", im.deref("off"))("a"))),
                domain,
            )
        )("x", "x_offset"),
        im.call(
            im.call("as_fieldop")(
                im.lambda_()(DELTA),
                domain,
            )
        )(),
    )

    # use the result of an arithmetic field operation as dynamic offset
    stencil3_inlined = im.call(
        im.call("as_fieldop")(
            im.lambda_("a", "off")(
                im.plus(im.deref(im.shift("IDim", im.plus(im.deref("off"), 0))("a")), DELTA)
            ),
            domain,
        )
    )("x", "x_offset")
    # fieldview flavor of same stencil
    stencil3_fieldview = im.call(
        im.call("as_fieldop")(
            im.lambda_("a", "b")(im.plus(im.deref("a"), im.deref("b"))),
            domain,
        )
    )(
        im.call(
            im.call("as_fieldop")(
                im.lambda_("a", "off")(im.deref(im.shift("IDim", im.deref("off"))("a"))),
                domain,
            )
        )(
            "x",
            im.call(
                im.call("as_fieldop")(
                    im.lambda_("it")(im.plus(im.deref("it"), 0)),
                    domain,
                )
            )("x_offset"),
        ),
        im.call(
            im.call("as_fieldop")(
                im.lambda_()(DELTA),
                domain,
            )
        )(),
    )

    a = np.random.rand(N)
    a_offset = np.full(N, OFFSET, dtype=np.int32)
    b = np.empty(N)

    IOFFSET_FTYPE = ts.FieldType(dims=[IDim], dtype=ts.ScalarType(kind=ts.ScalarKind.INT32))

    offset_provider = {"IDim": IDim}

    for i, stencil in enumerate(
        [
            stencil1_inlined,
            stencil1_fieldview,
            stencil2_inlined,
            stencil2_fieldview,
            stencil3_inlined,
            stencil3_fieldview,
        ]
    ):
        testee = itir.Program(
            id=f"cartesian_shift_{i}",
            function_definitions=[],
            params=[
                itir.Sym(id="x", type=IFTYPE),
                itir.Sym(id="x_offset", type=IOFFSET_FTYPE),
                itir.Sym(id="y", type=IFTYPE),
                itir.Sym(id="size", type=SIZE_TYPE),
            ],
            declarations=[],
            body=[
                itir.SetAt(
                    expr=stencil,
                    domain=domain,
                    target=itir.SymRef(id="y"),
                )
            ],
        )

        sdfg = dace_backend.build_sdfg_from_gtir(testee, offset_provider)

        FSYMBOLS_tmp = FSYMBOLS.copy()
        FSYMBOLS_tmp["__x_offset_stride_0"] = 1
        sdfg(x=a, x_offset=a_offset, y=b, **FSYMBOLS_tmp)
        assert np.allclose(a[OFFSET:] + DELTA, b[:-OFFSET])


def test_gtir_connectivity_shift():
    C2V_neighbor_idx = 1
    C2E_neighbor_idx = 2
    cell_domain = im.call("unstructured_domain")(
        im.call("named_range")(itir.AxisLiteral(value=Cell.value), 0, "ncells"),
    )
    temp_cv_domain = im.call("unstructured_domain")(
        im.call("named_range")(itir.AxisLiteral(value=Cell.value), 0, "ncells"),
        im.call("named_range")(itir.AxisLiteral(value=Vertex.value), 0, "nvertices"),
    )
    # apply shift 2 times along different dimensions
    stencil1_inlined = im.call(
        im.call("as_fieldop")(
            im.lambda_("it")(
                im.deref(im.shift("C2V", C2V_neighbor_idx)(im.shift("C2E", C2E_neighbor_idx)("it")))
            ),
            cell_domain,
        )
    )("ve_field")
    # fieldview flavor of the same stncil: create an intermediate temporary field
    stencil1_fieldview = im.call(
        im.call("as_fieldop")(
            im.lambda_("it")(im.deref(im.shift("C2V", C2V_neighbor_idx)("it"))),
            cell_domain,
        )
    )(
        im.call(
            im.call("as_fieldop")(
                im.lambda_("it")(im.deref(im.shift("C2E", C2E_neighbor_idx)("it"))),
                temp_cv_domain,
            )
        )("ve_field")
    )

    # multi-dimensional shift in one function call
    stencil2 = im.call(
        im.call("as_fieldop")(
            im.lambda_("it")(
                im.deref(
                    im.call(
                        im.call("shift")(
                            im.ensure_offset("C2V"),
                            im.ensure_offset(C2V_neighbor_idx),
                            im.ensure_offset("C2E"),
                            im.ensure_offset(C2E_neighbor_idx),
                        )
                    )("it")
                )
            ),
            cell_domain,
        )
    )("ve_field")

    # again multi-dimensional shift in one function call, but this time with dynamic offset values
    stencil3_inlined = im.call(
        im.call("as_fieldop")(
            im.lambda_("it", "c2e_off", "c2v_off")(
                im.deref(
                    im.call(
                        im.call("shift")(
                            im.ensure_offset("C2V"),
                            im.plus(im.deref("c2v_off"), 0),
                            im.ensure_offset("C2E"),
                            im.deref("c2e_off"),
                        )
                    )("it")
                )
            ),
            cell_domain,
        )
    )("ve_field", "c2e_offset", "c2v_offset")
    # fieldview flavor of same stencil with dynamic offset
    stencil3_fieldview = im.call(
        im.call("as_fieldop")(
            im.lambda_("it", "c2e_off", "c2v_off")(
                im.deref(
                    im.call(
                        im.call("shift")(
                            im.ensure_offset("C2V"),
                            im.deref("c2v_off"),
                            im.ensure_offset("C2E"),
                            im.deref("c2e_off"),
                        )
                    )("it")
                )
            ),
            cell_domain,
        )
    )(
        "ve_field",
        "c2e_offset",
        im.call(
            im.call("as_fieldop")(
                im.lambda_("it")(im.plus(im.deref("it"), 0)),
                cell_domain,
            )
        )("c2v_offset"),
    )

    VE_FTYPE = ts.FieldType(dims=[Vertex, Edge], dtype=ts.ScalarType(kind=ts.ScalarKind.FLOAT64))
    CELL_OFFSET_FTYPE = ts.FieldType(dims=[Cell], dtype=SIZE_TYPE)

    connectivity_C2E = SIMPLE_MESH.offset_provider["C2E"]
    assert isinstance(connectivity_C2E, NeighborTable)
    connectivity_C2V = SIMPLE_MESH.offset_provider["C2V"]
    assert isinstance(connectivity_C2V, NeighborTable)

    ve = np.random.rand(SIMPLE_MESH.num_vertices, SIMPLE_MESH.num_edges)
    ref = ve[
        connectivity_C2V.table[:, C2V_neighbor_idx], connectivity_C2E.table[:, C2E_neighbor_idx]
    ]

    for i, stencil in enumerate(
        [stencil1_inlined, stencil1_fieldview, stencil2, stencil3_inlined, stencil3_fieldview]
    ):
        testee = itir.Program(
            id=f"connectivity_shift_2d_{i}",
            function_definitions=[],
            params=[
                itir.Sym(id="ve_field", type=VE_FTYPE),
                itir.Sym(id="c2e_offset", type=CELL_OFFSET_FTYPE),
                itir.Sym(id="c2v_offset", type=CELL_OFFSET_FTYPE),
                itir.Sym(id="cells", type=CFTYPE),
                itir.Sym(id="ncells", type=SIZE_TYPE),
                itir.Sym(id="nvertices", type=SIZE_TYPE),
            ],
            declarations=[],
            body=[
                itir.SetAt(
                    expr=stencil,
                    domain=cell_domain,
                    target=itir.SymRef(id="cells"),
                )
            ],
        )

        sdfg = dace_backend.build_sdfg_from_gtir(testee, SIMPLE_MESH.offset_provider)

        c = np.empty(SIMPLE_MESH.num_cells)

        sdfg(
            ve_field=ve,
            c2e_offset=np.full(SIMPLE_MESH.num_cells, C2E_neighbor_idx, dtype=np.int32),
            c2v_offset=np.full(SIMPLE_MESH.num_cells, C2V_neighbor_idx, dtype=np.int32),
            cells=c,
            connectivity_C2E=connectivity_C2E.table,
            connectivity_C2V=connectivity_C2V.table,
            **FSYMBOLS,
            **make_mesh_symbols(SIMPLE_MESH),
            __ve_field_size_0=SIMPLE_MESH.num_vertices,
            __ve_field_size_1=SIMPLE_MESH.num_edges,
            __ve_field_stride_0=SIMPLE_MESH.num_edges,
            __ve_field_stride_1=1,
            __c2e_offset_stride_0=1,
            __c2v_offset_stride_0=1,
        )
        assert np.allclose(c, ref)


def test_gtir_connectivity_shift_chain():
    E2V_neighbor_idx = 1
    V2E_neighbor_idx = 2
    edge_domain = im.call("unstructured_domain")(
        im.call("named_range")(itir.AxisLiteral(value=Edge.value), 0, "nedges")
    )
    vertex_domain = im.call("unstructured_domain")(
        im.call("named_range")(itir.AxisLiteral(value=Vertex.value), 0, "nvertices")
    )
    testee = itir.Program(
        id="connectivity_shift_chain",
        function_definitions=[],
        params=[
            itir.Sym(id="edges", type=EFTYPE),
            itir.Sym(id="edges_out", type=EFTYPE),
            itir.Sym(id="nedges", type=SIZE_TYPE),
            itir.Sym(id="nvertices", type=SIZE_TYPE),
        ],
        declarations=[],
        body=[
            itir.SetAt(
                expr=im.call(
                    im.call("as_fieldop")(
                        im.lambda_("it")(im.deref(im.shift("E2V", E2V_neighbor_idx)("it"))),
                        edge_domain,
                    )
                )(
                    im.call(
                        im.call("as_fieldop")(
                            im.lambda_("it")(im.deref(im.shift("V2E", V2E_neighbor_idx)("it"))),
                            vertex_domain,
                        )
                    )("edges")
                ),
                domain=edge_domain,
                target=itir.SymRef(id="edges_out"),
            )
        ],
    )

    sdfg = dace_backend.build_sdfg_from_gtir(testee, SIMPLE_MESH.offset_provider)

    connectivity_E2V = SIMPLE_MESH.offset_provider["E2V"]
    assert isinstance(connectivity_E2V, NeighborTable)
    connectivity_V2E = SIMPLE_MESH.offset_provider["V2E"]
    assert isinstance(connectivity_V2E, NeighborTable)

    e = np.random.rand(SIMPLE_MESH.num_edges)
    ref = e[connectivity_V2E.table[connectivity_E2V.table[:, E2V_neighbor_idx], V2E_neighbor_idx]]

    # new empty output field
    e_out = np.empty_like(e)

    sdfg(
        edges=e,
        edges_out=e_out,
        connectivity_E2V=connectivity_E2V.table,
        connectivity_V2E=connectivity_V2E.table,
        **FSYMBOLS,
        **make_mesh_symbols(SIMPLE_MESH),
        __edges_out_size_0=SIMPLE_MESH.num_edges,
        __edges_out_stride_0=1,
    )
    assert np.allclose(e_out, ref)
=======
            sdfg(pred_1=np.bool_(s1), pred_2=np.bool_(s2), x=a, z=b, **FSYMBOLS)
            assert np.allclose(b, (a + 1.0) if s1 else (a + 2.0) if s2 else (a + 3.0))
>>>>>>> 1df1bc3b
<|MERGE_RESOLUTION|>--- conflicted
+++ resolved
@@ -17,14 +17,9 @@
 Note: this test module covers the fieldview flavour of ITIR.
 """
 
-<<<<<<< HEAD
-from gt4py.next.common import NeighborTable
-from gt4py.next.iterator import ir as itir
-=======
 import copy
 from gt4py.next import common as gtx_common
 from gt4py.next.iterator import ir as gtir
->>>>>>> 1df1bc3b
 from gt4py.next.iterator.ir_utils import ir_makers as im
 from gt4py.next.program_processors.runners import dace_fieldview as dace_backend
 from gt4py.next.type_system import type_specifications as ts
@@ -425,19 +420,18 @@
     for s1 in [False, True]:
         for s2 in [False, True]:
             b = np.empty_like(a)
-<<<<<<< HEAD
-            sdfg(cond_1=np.bool_(s1), cond_2=np.bool_(s2), x=a, z=b, **FSYMBOLS)
+            sdfg(pred_1=np.bool_(s1), pred_2=np.bool_(s2), x=a, z=b, **FSYMBOLS)
             assert np.allclose(b, (a + 1.0) if s1 else (a + 2.0) if s2 else (a + 3.0))
 
 
-def test_gtir_cartesian_shift():
-    DELTA = 3
+def test_gtir_cartesian_shift_left():
+    DELTA = 3.0
     OFFSET = 1
     domain = im.call("cartesian_domain")(
         im.call("named_range")(
-            itir.AxisLiteral(value=IDim.value),
+            gtir.AxisLiteral(value=IDim.value),
             0,
-            im.minus(itir.SymRef(id="size"), itir.Literal(value=str(OFFSET), type=SIZE_TYPE)),
+            im.minus(gtir.SymRef(id="size"), gtir.Literal(value=str(OFFSET), type=SIZE_TYPE)),
         )
     )
 
@@ -555,21 +549,21 @@
             stencil3_fieldview,
         ]
     ):
-        testee = itir.Program(
-            id=f"cartesian_shift_{i}",
+        testee = gtir.Program(
+            id=f"cartesian_shift_left_{i}",
             function_definitions=[],
             params=[
-                itir.Sym(id="x", type=IFTYPE),
-                itir.Sym(id="x_offset", type=IOFFSET_FTYPE),
-                itir.Sym(id="y", type=IFTYPE),
-                itir.Sym(id="size", type=SIZE_TYPE),
+                gtir.Sym(id="x", type=IFTYPE),
+                gtir.Sym(id="x_offset", type=IOFFSET_FTYPE),
+                gtir.Sym(id="y", type=IFTYPE),
+                gtir.Sym(id="size", type=SIZE_TYPE),
             ],
             declarations=[],
             body=[
-                itir.SetAt(
+                gtir.SetAt(
                     expr=stencil,
                     domain=domain,
-                    target=itir.SymRef(id="y"),
+                    target=gtir.SymRef(id="y"),
                 )
             ],
         )
@@ -582,15 +576,163 @@
         assert np.allclose(a[OFFSET:] + DELTA, b[:-OFFSET])
 
 
+def test_gtir_cartesian_shift_right():
+    DELTA = 3.0
+    OFFSET = 1
+    domain = im.call("cartesian_domain")(
+        im.call("named_range")(gtir.AxisLiteral(value=IDim.value), OFFSET, "size")
+    )
+
+    # cartesian shift with literal integer offset
+    stencil1_inlined = im.call(
+        im.call("as_fieldop")(
+            im.lambda_("a")(im.plus(im.deref(im.shift("IDim", -OFFSET)("a")), DELTA)),
+            domain,
+        )
+    )("x")
+    # fieldview flavor of same stencil, in which a temporary field is initialized with the `DELTA` constant value
+    stencil1_fieldview = im.call(
+        im.call("as_fieldop")(
+            im.lambda_("a", "b")(im.plus(im.deref("a"), im.deref("b"))),
+            domain,
+        )
+    )(
+        im.call(
+            im.call("as_fieldop")(
+                im.lambda_("a")(im.deref(im.shift("IDim", -OFFSET)("a"))),
+                domain,
+            )
+        )("x"),
+        im.call(
+            im.call("as_fieldop")(
+                im.lambda_()(DELTA),
+                domain,
+            )
+        )(),
+    )
+
+    # use dynamic offset retrieved from field
+    stencil2_inlined = im.call(
+        im.call("as_fieldop")(
+            im.lambda_("a", "off")(
+                im.plus(im.deref(im.shift("IDim", im.deref("off"))("a")), DELTA)
+            ),
+            domain,
+        )
+    )("x", "x_offset")
+    # fieldview flavor of same stencil
+    stencil2_fieldview = im.call(
+        im.call("as_fieldop")(
+            im.lambda_("a", "b")(im.plus(im.deref("a"), im.deref("b"))),
+            domain,
+        )
+    )(
+        im.call(
+            im.call("as_fieldop")(
+                im.lambda_("a", "off")(im.deref(im.shift("IDim", im.deref("off"))("a"))),
+                domain,
+            )
+        )("x", "x_offset"),
+        im.call(
+            im.call("as_fieldop")(
+                im.lambda_()(DELTA),
+                domain,
+            )
+        )(),
+    )
+
+    # use the result of an arithmetic field operation as dynamic offset
+    stencil3_inlined = im.call(
+        im.call("as_fieldop")(
+            im.lambda_("a", "off")(
+                im.plus(im.deref(im.shift("IDim", im.plus(im.deref("off"), 0))("a")), DELTA)
+            ),
+            domain,
+        )
+    )("x", "x_offset")
+    # fieldview flavor of same stencil
+    stencil3_fieldview = im.call(
+        im.call("as_fieldop")(
+            im.lambda_("a", "b")(im.plus(im.deref("a"), im.deref("b"))),
+            domain,
+        )
+    )(
+        im.call(
+            im.call("as_fieldop")(
+                im.lambda_("a", "off")(im.deref(im.shift("IDim", im.deref("off"))("a"))),
+                domain,
+            )
+        )(
+            "x",
+            im.call(
+                im.call("as_fieldop")(
+                    im.lambda_("it")(im.plus(im.deref("it"), 0)),
+                    domain,
+                )
+            )("x_offset"),
+        ),
+        im.call(
+            im.call("as_fieldop")(
+                im.lambda_()(DELTA),
+                domain,
+            )
+        )(),
+    )
+
+    a = np.random.rand(N)
+    a_offset = np.full(N, -OFFSET, dtype=np.int32)
+    b = np.empty(N)
+
+    IOFFSET_FTYPE = ts.FieldType(dims=[IDim], dtype=ts.ScalarType(kind=ts.ScalarKind.INT32))
+
+    offset_provider = {"IDim": IDim}
+
+    for i, stencil in enumerate(
+        [
+            stencil1_inlined,
+            stencil1_fieldview,
+            stencil2_inlined,
+            stencil2_fieldview,
+            stencil3_inlined,
+            stencil3_fieldview,
+        ]
+    ):
+        testee = gtir.Program(
+            id=f"cartesian_shift_right_{i}",
+            function_definitions=[],
+            params=[
+                gtir.Sym(id="x", type=IFTYPE),
+                gtir.Sym(id="x_offset", type=IOFFSET_FTYPE),
+                gtir.Sym(id="y", type=IFTYPE),
+                gtir.Sym(id="size", type=SIZE_TYPE),
+            ],
+            declarations=[],
+            body=[
+                gtir.SetAt(
+                    expr=stencil,
+                    domain=domain,
+                    target=gtir.SymRef(id="y"),
+                )
+            ],
+        )
+
+        sdfg = dace_backend.build_sdfg_from_gtir(testee, offset_provider)
+
+        FSYMBOLS_tmp = FSYMBOLS.copy()
+        FSYMBOLS_tmp["__x_offset_stride_0"] = 1
+        sdfg(x=a, x_offset=a_offset, y=b, **FSYMBOLS_tmp)
+        assert np.allclose(a[:-OFFSET] + DELTA, b[OFFSET:])
+
+
 def test_gtir_connectivity_shift():
     C2V_neighbor_idx = 1
     C2E_neighbor_idx = 2
     cell_domain = im.call("unstructured_domain")(
-        im.call("named_range")(itir.AxisLiteral(value=Cell.value), 0, "ncells"),
+        im.call("named_range")(gtir.AxisLiteral(value=Cell.value), 0, "ncells"),
     )
     temp_cv_domain = im.call("unstructured_domain")(
-        im.call("named_range")(itir.AxisLiteral(value=Cell.value), 0, "ncells"),
-        im.call("named_range")(itir.AxisLiteral(value=Vertex.value), 0, "nvertices"),
+        im.call("named_range")(gtir.AxisLiteral(value=Cell.value), 0, "ncells"),
+        im.call("named_range")(gtir.AxisLiteral(value=Vertex.value), 0, "nvertices"),
     )
     # apply shift 2 times along different dimensions
     stencil1_inlined = im.call(
@@ -685,9 +827,9 @@
     CELL_OFFSET_FTYPE = ts.FieldType(dims=[Cell], dtype=SIZE_TYPE)
 
     connectivity_C2E = SIMPLE_MESH.offset_provider["C2E"]
-    assert isinstance(connectivity_C2E, NeighborTable)
+    assert isinstance(connectivity_C2E, gtx_common.NeighborTable)
     connectivity_C2V = SIMPLE_MESH.offset_provider["C2V"]
-    assert isinstance(connectivity_C2V, NeighborTable)
+    assert isinstance(connectivity_C2V, gtx_common.NeighborTable)
 
     ve = np.random.rand(SIMPLE_MESH.num_vertices, SIMPLE_MESH.num_edges)
     ref = ve[
@@ -697,23 +839,23 @@
     for i, stencil in enumerate(
         [stencil1_inlined, stencil1_fieldview, stencil2, stencil3_inlined, stencil3_fieldview]
     ):
-        testee = itir.Program(
+        testee = gtir.Program(
             id=f"connectivity_shift_2d_{i}",
             function_definitions=[],
             params=[
-                itir.Sym(id="ve_field", type=VE_FTYPE),
-                itir.Sym(id="c2e_offset", type=CELL_OFFSET_FTYPE),
-                itir.Sym(id="c2v_offset", type=CELL_OFFSET_FTYPE),
-                itir.Sym(id="cells", type=CFTYPE),
-                itir.Sym(id="ncells", type=SIZE_TYPE),
-                itir.Sym(id="nvertices", type=SIZE_TYPE),
+                gtir.Sym(id="ve_field", type=VE_FTYPE),
+                gtir.Sym(id="c2e_offset", type=CELL_OFFSET_FTYPE),
+                gtir.Sym(id="c2v_offset", type=CELL_OFFSET_FTYPE),
+                gtir.Sym(id="cells", type=CFTYPE),
+                gtir.Sym(id="ncells", type=SIZE_TYPE),
+                gtir.Sym(id="nvertices", type=SIZE_TYPE),
             ],
             declarations=[],
             body=[
-                itir.SetAt(
+                gtir.SetAt(
                     expr=stencil,
                     domain=cell_domain,
-                    target=itir.SymRef(id="cells"),
+                    target=gtir.SymRef(id="cells"),
                 )
             ],
         )
@@ -745,23 +887,23 @@
     E2V_neighbor_idx = 1
     V2E_neighbor_idx = 2
     edge_domain = im.call("unstructured_domain")(
-        im.call("named_range")(itir.AxisLiteral(value=Edge.value), 0, "nedges")
+        im.call("named_range")(gtir.AxisLiteral(value=Edge.value), 0, "nedges")
     )
     vertex_domain = im.call("unstructured_domain")(
-        im.call("named_range")(itir.AxisLiteral(value=Vertex.value), 0, "nvertices")
-    )
-    testee = itir.Program(
+        im.call("named_range")(gtir.AxisLiteral(value=Vertex.value), 0, "nvertices")
+    )
+    testee = gtir.Program(
         id="connectivity_shift_chain",
         function_definitions=[],
         params=[
-            itir.Sym(id="edges", type=EFTYPE),
-            itir.Sym(id="edges_out", type=EFTYPE),
-            itir.Sym(id="nedges", type=SIZE_TYPE),
-            itir.Sym(id="nvertices", type=SIZE_TYPE),
+            gtir.Sym(id="edges", type=EFTYPE),
+            gtir.Sym(id="edges_out", type=EFTYPE),
+            gtir.Sym(id="nedges", type=SIZE_TYPE),
+            gtir.Sym(id="nvertices", type=SIZE_TYPE),
         ],
         declarations=[],
         body=[
-            itir.SetAt(
+            gtir.SetAt(
                 expr=im.call(
                     im.call("as_fieldop")(
                         im.lambda_("it")(im.deref(im.shift("E2V", E2V_neighbor_idx)("it"))),
@@ -776,7 +918,7 @@
                     )("edges")
                 ),
                 domain=edge_domain,
-                target=itir.SymRef(id="edges_out"),
+                target=gtir.SymRef(id="edges_out"),
             )
         ],
     )
@@ -784,9 +926,9 @@
     sdfg = dace_backend.build_sdfg_from_gtir(testee, SIMPLE_MESH.offset_provider)
 
     connectivity_E2V = SIMPLE_MESH.offset_provider["E2V"]
-    assert isinstance(connectivity_E2V, NeighborTable)
+    assert isinstance(connectivity_E2V, gtx_common.NeighborTable)
     connectivity_V2E = SIMPLE_MESH.offset_provider["V2E"]
-    assert isinstance(connectivity_V2E, NeighborTable)
+    assert isinstance(connectivity_V2E, gtx_common.NeighborTable)
 
     e = np.random.rand(SIMPLE_MESH.num_edges)
     ref = e[connectivity_V2E.table[connectivity_E2V.table[:, E2V_neighbor_idx], V2E_neighbor_idx]]
@@ -804,8 +946,4 @@
         __edges_out_size_0=SIMPLE_MESH.num_edges,
         __edges_out_stride_0=1,
     )
-    assert np.allclose(e_out, ref)
-=======
-            sdfg(pred_1=np.bool_(s1), pred_2=np.bool_(s2), x=a, z=b, **FSYMBOLS)
-            assert np.allclose(b, (a + 1.0) if s1 else (a + 2.0) if s2 else (a + 3.0))
->>>>>>> 1df1bc3b
+    assert np.allclose(e_out, ref)