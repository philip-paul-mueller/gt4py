--- conflicted
+++ resolved
@@ -191,14 +191,7 @@
     ProgramBackendId.GTFN_GPU: GTFN_SKIP_TEST_LIST
     + [(USES_SCAN_NESTED, XFAIL, UNSUPPORTED_MESSAGE)],
     ProgramBackendId.GTFN_CPU_WITH_TEMPORARIES: GTFN_SKIP_TEST_LIST
-<<<<<<< HEAD
-    + [
-        (ALL, XFAIL, UNSUPPORTED_MESSAGE),
-        (USES_DYNAMIC_OFFSETS, XFAIL, UNSUPPORTED_MESSAGE)
-    ],
-=======
     + [(ALL, XFAIL, UNSUPPORTED_MESSAGE), (USES_DYNAMIC_OFFSETS, XFAIL, UNSUPPORTED_MESSAGE)],
->>>>>>> 7b2ae078
     ProgramFormatterId.GTFN_CPP_FORMATTER: [
         (USES_REDUCTION_WITH_ONLY_SPARSE_FIELDS, XFAIL, REDUCTION_WITH_ONLY_SPARSE_FIELDS_MESSAGE)
     ],
