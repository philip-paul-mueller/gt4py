--- conflicted
+++ resolved
@@ -46,11 +46,7 @@
 @pytest.fixture(
     params=[
         next_tests.definitions.ProgramBackendId.ROUNDTRIP,
-<<<<<<< HEAD
         next_tests.definitions.ProgramBackendId.GTIR_EMBEDDED,
-=======
-        # next_tests.definitions.ProgramBackendId.GTIR_EMBEDDED, # FIXME[#1582](havogt): enable once all ingredients for GTIR are available
->>>>>>> 75b036c4
         next_tests.definitions.ProgramBackendId.GTFN_CPU,
         next_tests.definitions.ProgramBackendId.GTFN_CPU_IMPERATIVE,
         next_tests.definitions.ProgramBackendId.GTFN_CPU_WITH_TEMPORARIES,
