--- conflicted
+++ resolved
@@ -53,13 +53,8 @@
 def _get_args(
     sdfg: dace.SDFG, args: Sequence[Any], use_field_canonical_representation: bool
 ) -> dict[str, Any]:
-<<<<<<< HEAD
-    sdfg_params: Sequence[str] = sdfg.arg_names
-    flat_args: Sequence[Any] = list(gtx_utils.flatten_nested_tuple(tuple(args)))
-=======
     sdfg_params: Iterable[str] = sdfg.arg_names
     flat_args: Iterable[Any] = gtx_utils.flatten_nested_tuple(tuple(args))
->>>>>>> 2e3da1df
     return {
         sdfg_param: _convert_arg(arg, sdfg_param, use_field_canonical_representation)
         for sdfg_param, arg in zip(sdfg_params, flat_args, strict=True)
@@ -118,11 +113,7 @@
 
 def get_sdfg_conn_args(
     sdfg: dace.SDFG,
-<<<<<<< HEAD
-    offset_provider: Mapping[str, Any],
-=======
     offset_provider: gtx_common.OffsetProvider,
->>>>>>> 2e3da1df
     on_gpu: bool,
 ) -> dict[str, np.typing.NDArray]:
     """
