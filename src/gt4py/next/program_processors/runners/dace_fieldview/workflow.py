# GT4Py - GridTools Framework
#
# Copyright (c) 2014-2024, ETH Zurich
# All rights reserved.
#
# Please, refer to the LICENSE file in the root directory.
# SPDX-License-Identifier: BSD-3-Clause

from __future__ import annotations

import dataclasses
import functools
from typing import Optional

import dace
import factory

from gt4py._core import definitions as core_defs
from gt4py.next import allocators as gtx_allocators, common, config
from gt4py.next.iterator import ir as itir
from gt4py.next.otf import languages, recipes, stages, step_types, workflow
from gt4py.next.otf.binding import interface
from gt4py.next.otf.languages import LanguageSettings
from gt4py.next.program_processors.runners.dace_common import workflow as dace_workflow
<<<<<<< HEAD
from gt4py.next.program_processors.runners.dace_fieldview import (
    gtir_to_sdfg,
    transformations as gtx_transformations,
)
=======
from gt4py.next.program_processors.runners.dace_fieldview import gtir_sdfg
from gt4py.next.type_system import type_translation as tt
>>>>>>> 92e83f31


@dataclasses.dataclass(frozen=True)
class DaCeTranslator(
    workflow.ChainableWorkflowMixin[
        stages.CompilableProgram, stages.ProgramSource[languages.SDFG, languages.LanguageSettings]
    ],
    step_types.TranslationStep[languages.SDFG, languages.LanguageSettings],
):
    device_type: core_defs.DeviceType = core_defs.DeviceType.CPU
    auto_optimize: bool = True

    def _language_settings(self) -> languages.LanguageSettings:
        return languages.LanguageSettings(
            formatter_key="", formatter_style="", file_extension="sdfg"
        )

    def generate_sdfg(
        self,
        ir: itir.Program,
        offset_provider: common.OffsetProvider,
        column_axis: Optional[common.Dimension],
        auto_opt: bool,
        on_gpu: bool,
    ) -> dace.SDFG:
        from gt4py.next.iterator.transforms import (
            collapse_tuple,
            infer_domain,
            inline_fundefs,
            inline_lambdas,
        )

        # TODO(edopao): re-enable apply_common_transforms
        ir = inline_fundefs.InlineFundefs().visit(ir)
        ir = inline_fundefs.prune_unreferenced_fundefs(ir)
        ir = inline_lambdas.InlineLambdas.apply(ir, opcount_preserving=True)

        try:
            # uses type inference and therefore should only run after domain propagation, but makes some simple cases work for now
            node = collapse_tuple.CollapseTuple.apply(ir)
            assert isinstance(node, itir.Program)
            ir = node
        except Exception:
            ...

        ir = infer_domain.infer_program(ir, offset_provider=offset_provider)

        sdfg = gtir_to_sdfg.build_sdfg_from_gtir(program=ir, offset_provider=offset_provider)

        if auto_opt:
            return gtx_transformations.gt_auto_optimize(sdfg, gpu=on_gpu)
        elif on_gpu:
            gtx_transformations.gt_gpu_transformation(
                sdfg,
                try_removing_trivial_maps=False,  # Without it, we would have fusion.
            )

<<<<<<< HEAD
        return sdfg
=======
        return gtir_sdfg.build_sdfg_from_gtir(program=ir, offset_provider=offset_provider)
>>>>>>> 92e83f31

    def __call__(
        self, inp: stages.CompilableProgram
    ) -> stages.ProgramSource[languages.SDFG, LanguageSettings]:
        """Generate DaCe SDFG file from the GTIR definition."""
        program: itir.FencilDefinition | itir.Program = inp.data
        assert isinstance(program, itir.Program)

        sdfg = self.generate_sdfg(
            program,
            inp.args.offset_provider,
            inp.args.column_axis,
            auto_opt=self.auto_optimize,
            on_gpu=(self.device_type == gtx_allocators.CUPY_DEVICE),
        )

        param_types = tuple(
            interface.Parameter(param, arg_type)
            for param, arg_type in zip(sdfg.arg_names, inp.args.args)
        )

        module: stages.ProgramSource[languages.SDFG, languages.LanguageSettings] = (
            stages.ProgramSource(
                entry_point=interface.Function(program.id, param_types),
                source_code=sdfg.to_json(),
                library_deps=tuple(),
                language=languages.SDFG,
                language_settings=self._language_settings(),
                implicit_domain=inp.data.implicit_domain,
            )
        )
        return module


class DaCeTranslationStepFactory(factory.Factory):
    class Meta:
        model = DaCeTranslator


def _no_bindings(inp: stages.ProgramSource) -> stages.CompilableSource:
    return stages.CompilableSource(program_source=inp, binding_source=None)


class DaCeWorkflowFactory(factory.Factory):
    class Meta:
        model = recipes.OTFCompileWorkflow

    class Params:
        device_type: core_defs.DeviceType = core_defs.DeviceType.CPU
        cmake_build_type: config.CMakeBuildType = factory.LazyFunction(
            lambda: config.CMAKE_BUILD_TYPE
        )
        # This allows us to control it from the outside.
        auto_optimize: bool = False

    translation = factory.SubFactory(
        DaCeTranslationStepFactory,
        device_type=factory.SelfAttribute("..device_type"),
        auto_optimize=factory.SelfAttribute("..auto_optimize"),
    )
    bindings = _no_bindings
    compilation = factory.SubFactory(
        dace_workflow.DaCeCompilationStepFactory,
        cache_lifetime=factory.LazyFunction(lambda: config.BUILD_CACHE_LIFETIME),
        cmake_build_type=factory.SelfAttribute("..cmake_build_type"),
    )
    decoration = factory.LazyAttribute(
        lambda o: functools.partial(
            dace_workflow.convert_args,
            device=o.device_type,
        )
    )<|MERGE_RESOLUTION|>--- conflicted
+++ resolved
@@ -22,15 +22,10 @@
 from gt4py.next.otf.binding import interface
 from gt4py.next.otf.languages import LanguageSettings
 from gt4py.next.program_processors.runners.dace_common import workflow as dace_workflow
-<<<<<<< HEAD
 from gt4py.next.program_processors.runners.dace_fieldview import (
-    gtir_to_sdfg,
+    gtir_sdfg,
     transformations as gtx_transformations,
 )
-=======
-from gt4py.next.program_processors.runners.dace_fieldview import gtir_sdfg
-from gt4py.next.type_system import type_translation as tt
->>>>>>> 92e83f31
 
 
 @dataclasses.dataclass(frozen=True)
@@ -78,7 +73,7 @@
 
         ir = infer_domain.infer_program(ir, offset_provider=offset_provider)
 
-        sdfg = gtir_to_sdfg.build_sdfg_from_gtir(program=ir, offset_provider=offset_provider)
+        sdfg = gtir_sdfg.build_sdfg_from_gtir(ir=ir, offset_provider=offset_provider)
 
         if auto_opt:
             return gtx_transformations.gt_auto_optimize(sdfg, gpu=on_gpu)
@@ -88,11 +83,7 @@
                 try_removing_trivial_maps=False,  # Without it, we would have fusion.
             )
 
-<<<<<<< HEAD
         return sdfg
-=======
-        return gtir_sdfg.build_sdfg_from_gtir(program=ir, offset_provider=offset_provider)
->>>>>>> 92e83f31
 
     def __call__(
         self, inp: stages.CompilableProgram
