--- conflicted
+++ resolved
@@ -28,14 +28,6 @@
 from gt4py.next.program_processors.runners.dace_fieldview.gtir_python_codegen import (
     MATH_BUILTINS_MAPPING,
 )
-<<<<<<< HEAD
-from gt4py.next.program_processors.runners.dace_fieldview.utility import (
-    as_dace_type,
-    connectivity_identifier,
-    unique_name,
-)
-=======
->>>>>>> 9f7176f7
 
 
 @dataclass(frozen=True)
@@ -432,7 +424,7 @@
             # initially, the storage for the connectivty tables is created as transient
             # when the tables are used, the storage is changed to non-transient,
             # so the corresponding arrays are supposed to be allocated by the SDFG caller
-            offset_table = connectivity_identifier(offset)
+            offset_table = dace_fieldview_util.connectivity_identifier(offset)
             self.sdfg.arrays[offset_table].transient = False
             offset_table_node = self.state.add_access(offset_table)
 
