--- conflicted
+++ resolved
@@ -28,12 +28,6 @@
 from gt4py.next.iterator import ir as itir
 from gt4py.next.iterator.ir_utils import common_pattern_matcher as cpm
 from gt4py.next.program_processors.runners.dace_fieldview import utility as dace_fieldview_util
-<<<<<<< HEAD
-from gt4py.next.program_processors.runners.dace_fieldview.gtir_python_codegen import (
-    MATH_BUILTINS_MAPPING,
-)
-=======
->>>>>>> e4718b01
 from gt4py.next.type_system import type_specifications as ts
 
 
@@ -55,11 +49,7 @@
 
 @dataclass(frozen=True)
 class ValueExpr:
-<<<<<<< HEAD
-    """Result of the computation provided by a tasklet node."""
-=======
     """Result of the computation implemented by a tasklet node."""
->>>>>>> e4718b01
 
     node: dace.nodes.AccessNode
 
@@ -495,7 +485,6 @@
         shift_node = node.fun
         assert isinstance(shift_node, itir.FunCall)
 
-<<<<<<< HEAD
         # the iterator to be shifted is the argument to the function node
         head, tail = self._split_shift_args(shift_node.args)
         if tail:
@@ -532,8 +521,6 @@
                 it, offset_provider, offset_table_node, offset_expr
             )
 
-=======
->>>>>>> e4718b01
     def visit_FunCall(self, node: itir.FunCall) -> IteratorExpr | MemletExpr | ValueExpr:
         if cpm.is_call_to(node, "deref"):
             return self._visit_deref(node)
