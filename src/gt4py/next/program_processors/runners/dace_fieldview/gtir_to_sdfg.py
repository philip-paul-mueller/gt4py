# GT4Py - GridTools Framework
#
# Copyright (c) 2014-2023, ETH Zurich
# All rights reserved.
#
# This file is part of the GT4Py project and the GridTools framework.
# GT4Py is free software: you can redistribute it and/or modify it under
# the terms of the GNU General Public License as published by the
# Free Software Foundation, either version 3 of the License, or any later
# version. See the LICENSE.txt file at the top-level directory of this
# distribution for a copy of the license or check <https://www.gnu.org/licenses/>.
#
# SPDX-License-Identifier: GPL-3.0-or-later
"""
Class to lower GTIR to DaCe SDFG.

Note: this module covers the fieldview flavour of GTIR.
"""

from typing import Any, Sequence

import dace

from gt4py import eve
from gt4py.next.common import Connectivity, Dimension, DimensionKind
from gt4py.next.iterator import ir as itir
from gt4py.next.iterator.ir_utils import common_pattern_matcher as cpm
from gt4py.next.program_processors.runners.dace_fieldview import (
    gtir_builtin_translators,
    utility as dace_fieldview_util,
)
<<<<<<< HEAD
from gt4py.next.program_processors.runners.dace_fieldview.gtir_builtins.gtir_builtin_translator import (
    SDFGFieldBuilder,
)
from gt4py.next.type_system import type_specifications as ts, type_translation as tt
=======
from gt4py.next.type_system import type_specifications as ts
>>>>>>> e4718b01


class GTIRToSDFG(eve.NodeVisitor):
    """Provides translation capability from a GTIR program to a DaCe SDFG.

    This class is responsible for translation of `ir.Program`, that is the top level representation
    of a GT4Py program as a sequence of `ir.Stmt` (aka statement) expressions.
    Each statement is translated to a taskgraph inside a separate state. Statement states are chained
    one after the other: concurrency between states should be extracted by means of SDFG analysis.
    The translator will extend the SDFG while preserving the property of single exit state:
    branching is allowed within the context of one statement, but in that case the statement should
    terminate with a join state; the join state will represent the head state for next statement,
    from where to continue building the SDFG.
    """

    param_types: list[ts.DataType]
    offset_provider: dict[str, Connectivity | Dimension]
    symbol_types: dict[str, ts.FieldType | ts.ScalarType]

    def __init__(
        self,
        param_types: list[ts.DataType],
        offset_provider: dict[str, Connectivity | Dimension],
    ):
        self.param_types = param_types
        self.offset_provider = offset_provider
        self.symbol_types = {}

    def _make_array_shape_and_strides(
        self, name: str, dims: Sequence[Dimension]
    ) -> tuple[list[dace.symbol], list[dace.symbol]]:
        """
        Parse field dimensions and allocate symbols for array shape and strides.

        For local dimensions, the size is known at compile-time and therefore
        the corresponding array shape dimension is set to an integer literal value.

        Returns:
            Two lists of symbols, one for the shape and the other for the strides of the array.
        """
        dtype = dace.int32
        neighbor_tables = dace_fieldview_util.filter_connectivities(self.offset_provider)
        shape = [
            (
                neighbor_tables[dim.value].max_neighbors
                if dim.kind == DimensionKind.LOCAL
                # we reuse the same symbol for field size passed as scalar argument to the gt4py program
                else dace.symbol(f"__{name}_size_{i}", dtype)
            )
            for i, dim in enumerate(dims)
        ]
        strides = [dace.symbol(f"__{name}_stride_{i}", dtype) for i in range(len(dims))]
        return shape, strides

    def _add_storage(
        self, sdfg: dace.SDFG, name: str, symbol_type: ts.DataType, transient: bool = False
    ) -> None:
        """
        Add external storage (aka non-transient) for data containers passed as arguments to the SDFG.

        For fields, it allocates dace arrays, while scalars are stored as SDFG symbols.
        """
        if isinstance(symbol_type, ts.FieldType):
            dtype = dace_fieldview_util.as_dace_type(symbol_type.dtype)
            # use symbolic shape, which allows to invoke the program with fields of different size;
            # and symbolic strides, which enables decoupling the memory layout from generated code.
            sym_shape, sym_strides = self._make_array_shape_and_strides(name, symbol_type.dims)
            sdfg.add_array(name, sym_shape, dtype, strides=sym_strides, transient=transient)
        elif isinstance(symbol_type, ts.ScalarType):
            dtype = dace_fieldview_util.as_dace_type(symbol_type)
            # scalar arguments passed to the program are represented as symbols in DaCe SDFG
            sdfg.add_symbol(name, dtype)
        else:
            raise RuntimeError(f"Data type '{type(symbol_type)}' not supported.")

        # TODO: unclear why mypy complains about incompatible types
        assert isinstance(symbol_type, (ts.FieldType, ts.ScalarType))
        self.symbol_types[name] = symbol_type

    def _add_storage_for_temporary(self, temp_decl: itir.Temporary) -> dict[str, str]:
        """
        Add temporary storage (aka transient) for data containers used as GTIR temporaries.

        Assume all temporaries to be fields, therefore represented as dace arrays.
        """
        raise NotImplementedError("Temporaries not supported yet by GTIR DaCe backend.")

    def _visit_expression(
        self, node: itir.Expr, sdfg: dace.SDFG, head_state: dace.SDFGState
    ) -> list[dace.nodes.AccessNode]:
        """
        Specialized visit method for fieldview expressions.

        This method represents the entry point to visit `ir.Stmt` expressions.
        As such, it must preserve the property of single exit state in the SDFG.

        Returns a list of array nodes containing the result fields.

        TODO: do we need to return the GT4Py `FieldType`/`ScalarType`?
        """
<<<<<<< HEAD
        expr_builder: SDFGFieldBuilder = self.visit(node, sdfg=sdfg, head_state=head_state)
        results = expr_builder()
=======
        field_builder: gtir_builtin_translators.SDFGFieldBuilder = self.visit(
            node, sdfg=sdfg, head_state=head_state
        )
        results = field_builder()
>>>>>>> e4718b01

        field_nodes = []
        for node, _ in results:
            assert isinstance(node, dace.nodes.AccessNode)
            field_nodes.append(node)

        # sanity check: each statement should preserve the property of single exit state (aka head state),
        # i.e. eventually only introduce internal branches, and keep the same head state
        sink_states = sdfg.sink_nodes()
        assert len(sink_states) == 1
        assert sink_states[0] == head_state

        return field_nodes

    def visit_Program(self, node: itir.Program) -> dace.SDFG:
        """Translates `ir.Program` to `dace.SDFG`.

        First, it will allocate field and scalar storage for global data. The storage
        represents global data, available everywhere in the SDFG, either containing
        external data (aka non-transient data) or temporary data (aka transient data).
        The temporary data is global, therefore available everywhere in the SDFG
        but not outside. Then, all statements are translated, one after the other.
        """
        if node.function_definitions:
            raise NotImplementedError("Functions expected to be inlined as lambda calls.")

        sdfg = dace.SDFG(node.id)
        entry_state = sdfg.add_state("program_entry", is_start_block=True)

        # declarations of temporaries result in transient array definitions in the SDFG
        if node.declarations:
            temp_symbols: dict[str, str] = {}
            for decl in node.declarations:
                temp_symbols |= self._add_storage_for_temporary(decl)

            # define symbols for shape and offsets of temporary arrays as interstate edge symbols
            # TODO(edopao): use new `add_state_after` function available in next dace release
            head_state = sdfg.add_state_after(entry_state, "init_temps")
            sdfg.edges_between(entry_state, head_state)[0].assignments = temp_symbols
        else:
            head_state = entry_state

        # add non-transient arrays and/or SDFG symbols for the program arguments
        for param, type_ in zip(node.params, self.param_types, strict=True):
            self._add_storage(sdfg, str(param.id), type_)

        # add SDFG storage for connectivity tables
        for offset, offset_provider in dace_fieldview_util.filter_connectivities(
            self.offset_provider
        ).items():
            scalar_kind = tt.get_scalar_kind(offset_provider.index_type)
            local_dim = Dimension(offset, kind=DimensionKind.LOCAL)
            type_ = ts.FieldType(
                [offset_provider.origin_axis, local_dim], ts.ScalarType(scalar_kind)
            )
            # We store all connectivity tables as transient arrays here; later, while building
            # the field operator expressions, we change to non transient the tables
            # that are actually used. This way, we avoid adding SDFG arguments for
            # the connectivity tabkes that are not used.
            self._add_storage(
                sdfg, dace_fieldview_util.connectivity_identifier(offset), type_, transient=True
            )

        # visit one statement at a time and expand the SDFG from the current head state
        for i, stmt in enumerate(node.body):
            head_state = sdfg.add_state_after(head_state, f"stmt_{i}")
            self.visit(stmt, sdfg=sdfg, state=head_state)

        sdfg.validate()
        return sdfg

    def visit_SetAt(self, stmt: itir.SetAt, sdfg: dace.SDFG, state: dace.SDFGState) -> None:
        """Visits a `SetAt` statement expression and writes the local result to some external storage.

        Each statement expression results in some sort of dataflow gragh writing to temporary storage.
        The translation of `SetAt` ensures that the result is written back to the target external storage.
        """

        expr_nodes = self._visit_expression(stmt.expr, sdfg, state)

        # the target expression could be a `SymRef` to an output node or a `make_tuple` expression
        # in case the statement returns more than one field
        target_nodes = self._visit_expression(stmt.target, sdfg, state)

        # convert domain expression to dictionary to ease access to dimension boundaries
        domain = dace_fieldview_util.get_domain(stmt.domain)

        for expr_node, target_node in zip(expr_nodes, target_nodes, strict=True):
            target_array = sdfg.arrays[target_node.data]
            assert not target_array.transient
            target_symbol_type = self.symbol_types[target_node.data]

            if isinstance(target_symbol_type, ts.FieldType):
                subset = ",".join(
                    f"{domain[dim][0]}:{domain[dim][1]}" for dim in target_symbol_type.dims
                )
            else:
                assert len(domain) == 0
                subset = "0"

            state.add_nedge(
                expr_node,
                target_node,
                dace.Memlet(data=target_node.data, subset=subset),
            )

    def visit_FunCall(
        self, node: itir.FunCall, sdfg: dace.SDFG, head_state: dace.SDFGState
    ) -> gtir_builtin_translators.SDFGFieldBuilder:
        # first visit the argument nodes
        arg_builders = []
        for arg in node.args:
<<<<<<< HEAD
            arg_builder: SDFGFieldBuilder = self.visit(arg, sdfg=sdfg, head_state=head_state)
=======
            arg_builder: gtir_builtin_translators.SDFGFieldBuilder = self.visit(
                arg, sdfg=sdfg, head_state=head_state
            )
>>>>>>> e4718b01
            arg_builders.append(arg_builder)

        # use specialized dataflow builder classes for each builtin function
        if cpm.is_call_to(node.fun, "as_fieldop"):
            return gtir_builtin_translators.AsFieldOp(
                sdfg, head_state, node, arg_builders, self.offset_provider
            )
        elif cpm.is_call_to(node.fun, "select"):
            assert len(arg_builders) == 0
            return gtir_builtin_translators.Select(sdfg, head_state, self, node)
        else:
            raise NotImplementedError(f"Unexpected 'FunCall' expression ({node}).")

    def visit_Lambda(self, node: itir.Lambda) -> Any:
        """
        This visitor class should never encounter `itir.Lambda` expressions
        because a lambda represents a stencil, which operates from iterator to values.
        In fieldview, lambdas should only be arguments to field operators (`as_field_op`).
        """
        raise RuntimeError("Unexpected 'itir.Lambda' node encountered in GTIR.")

    def visit_SymRef(
        self, node: itir.SymRef, sdfg: dace.SDFG, head_state: dace.SDFGState
    ) -> gtir_builtin_translators.SDFGFieldBuilder:
        symbol_name = str(node.id)
        assert symbol_name in self.symbol_types
        symbol_type = self.symbol_types[symbol_name]
        return gtir_builtin_translators.SymbolRef(sdfg, head_state, symbol_name, symbol_type)<|MERGE_RESOLUTION|>--- conflicted
+++ resolved
@@ -29,14 +29,7 @@
     gtir_builtin_translators,
     utility as dace_fieldview_util,
 )
-<<<<<<< HEAD
-from gt4py.next.program_processors.runners.dace_fieldview.gtir_builtins.gtir_builtin_translator import (
-    SDFGFieldBuilder,
-)
 from gt4py.next.type_system import type_specifications as ts, type_translation as tt
-=======
-from gt4py.next.type_system import type_specifications as ts
->>>>>>> e4718b01
 
 
 class GTIRToSDFG(eve.NodeVisitor):
@@ -137,15 +130,10 @@
 
         TODO: do we need to return the GT4Py `FieldType`/`ScalarType`?
         """
-<<<<<<< HEAD
-        expr_builder: SDFGFieldBuilder = self.visit(node, sdfg=sdfg, head_state=head_state)
-        results = expr_builder()
-=======
         field_builder: gtir_builtin_translators.SDFGFieldBuilder = self.visit(
             node, sdfg=sdfg, head_state=head_state
         )
         results = field_builder()
->>>>>>> e4718b01
 
         field_nodes = []
         for node, _ in results:
@@ -258,13 +246,9 @@
         # first visit the argument nodes
         arg_builders = []
         for arg in node.args:
-<<<<<<< HEAD
-            arg_builder: SDFGFieldBuilder = self.visit(arg, sdfg=sdfg, head_state=head_state)
-=======
             arg_builder: gtir_builtin_translators.SDFGFieldBuilder = self.visit(
                 arg, sdfg=sdfg, head_state=head_state
             )
->>>>>>> e4718b01
             arg_builders.append(arg_builder)
 
         # use specialized dataflow builder classes for each builtin function
