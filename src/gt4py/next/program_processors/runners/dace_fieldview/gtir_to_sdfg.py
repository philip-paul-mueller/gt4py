# GT4Py - GridTools Framework
#
# Copyright (c) 2014-2024, ETH Zurich
# All rights reserved.
#
# Please, refer to the LICENSE file in the root directory.
# SPDX-License-Identifier: BSD-3-Clause

"""
Contains visitors to lower GTIR to DaCe SDFG.

Note: this module covers the fieldview flavour of GTIR.
"""

from __future__ import annotations

import abc
import dataclasses
import itertools
from typing import Any, Dict, Iterable, List, Optional, Protocol, Sequence, Set, Tuple, Union

import dace

from gt4py import eve
from gt4py.eve import concepts
from gt4py.next import common as gtx_common, utils as gtx_utils
from gt4py.next.iterator import ir as gtir
from gt4py.next.iterator.ir_utils import common_pattern_matcher as cpm
from gt4py.next.iterator.type_system import inference as gtir_type_inference
from gt4py.next.program_processors.runners.dace_common import utility as dace_utils
from gt4py.next.program_processors.runners.dace_fieldview import (
    gtir_builtin_translators,
    gtir_to_tasklet,
    transformations as gtx_transformations,
    utility as dace_gtir_utils,
)
from gt4py.next.type_system import type_specifications as ts, type_translation as tt


class DataflowBuilder(Protocol):
    """Visitor interface to build a dataflow subgraph."""

    @abc.abstractmethod
    def get_offset_provider(self, offset: str) -> gtx_common.OffsetProviderElem:
        pass

    @abc.abstractmethod
    def unique_map_name(self, name: str) -> str:
        pass

    @abc.abstractmethod
    def unique_tasklet_name(self, name: str) -> str:
        pass

    def add_map(
        self,
        name: str,
        state: dace.SDFGState,
        ndrange: Union[
            Dict[str, Union[str, dace.subsets.Subset]],
            List[Tuple[str, Union[str, dace.subsets.Subset]]],
        ],
        **kwargs: Any,
    ) -> Tuple[dace.nodes.MapEntry, dace.nodes.MapExit]:
        """Wrapper of `dace.SDFGState.add_map` that assigns unique name."""
        unique_name = self.unique_map_name(name)
        return state.add_map(unique_name, ndrange, **kwargs)

    def add_tasklet(
        self,
        name: str,
        state: dace.SDFGState,
        inputs: Union[Set[str], Dict[str, dace.dtypes.typeclass]],
        outputs: Union[Set[str], Dict[str, dace.dtypes.typeclass]],
        code: str,
        **kwargs: Any,
    ) -> dace.nodes.Tasklet:
        """Wrapper of `dace.SDFGState.add_tasklet` that assigns unique name."""
        unique_name = self.unique_tasklet_name(name)
        return state.add_tasklet(unique_name, inputs, outputs, code, **kwargs)


class SDFGBuilder(DataflowBuilder, Protocol):
    """Visitor interface available to GTIR-primitive translators."""

    @abc.abstractmethod
    def get_symbol_type(self, symbol_name: str) -> ts.DataType:
        """Retrieve the GT4Py type of a symbol used in the program."""
        pass

    @abc.abstractmethod
    def visit(self, node: concepts.RootNode, **kwargs: Any) -> Any:
        """Visit a node of the GT4Py IR."""
        pass


@dataclasses.dataclass(frozen=True)
class GTIRToSDFG(eve.NodeVisitor, SDFGBuilder):
    """Provides translation capability from a GTIR program to a DaCe SDFG.

    This class is responsible for translation of `ir.Program`, that is the top level representation
    of a GT4Py program as a sequence of `ir.Stmt` (aka statement) expressions.
    Each statement is translated to a taskgraph inside a separate state. Statement states are chained
    one after the other: concurrency between states should be extracted by means of SDFG analysis.
    The translator will extend the SDFG while preserving the property of single exit state:
    branching is allowed within the context of one statement, but in that case the statement should
    terminate with a join state; the join state will represent the head state for next statement,
    from where to continue building the SDFG.
    """

    offset_provider: gtx_common.OffsetProvider
    global_symbols: dict[str, ts.DataType] = dataclasses.field(default_factory=lambda: {})
    map_uids: eve.utils.UIDGenerator = dataclasses.field(
        init=False, repr=False, default_factory=lambda: eve.utils.UIDGenerator(prefix="map")
    )
    tesklet_uids: eve.utils.UIDGenerator = dataclasses.field(
        init=False, repr=False, default_factory=lambda: eve.utils.UIDGenerator(prefix="tlet")
    )

    def get_offset_provider(self, offset: str) -> gtx_common.OffsetProviderElem:
        return self.offset_provider[offset]

    def get_symbol_type(self, symbol_name: str) -> ts.DataType:
        return self.global_symbols[symbol_name]

    def unique_map_name(self, name: str) -> str:
        return f"{self.map_uids.sequential_id()}_{name}"

    def unique_tasklet_name(self, name: str) -> str:
        return f"{self.tesklet_uids.sequential_id()}_{name}"

    def _make_array_shape_and_strides(
        self, name: str, dims: Sequence[gtx_common.Dimension]
    ) -> tuple[list[dace.symbol], list[dace.symbol]]:
        """
        Parse field dimensions and allocate symbols for array shape and strides.

        For local dimensions, the size is known at compile-time and therefore
        the corresponding array shape dimension is set to an integer literal value.

        Returns:
            Two lists of symbols, one for the shape and the other for the strides of the array.
        """
        dtype = dace.int32
        neighbor_tables = dace_utils.filter_connectivities(self.offset_provider)
        shape = [
            (
                neighbor_tables[dim.value].max_neighbors
                if dim.kind == gtx_common.DimensionKind.LOCAL
                else dace.symbol(dace_utils.field_size_symbol_name(name, i), dtype)
            )
            for i, dim in enumerate(dims)
        ]
        strides = [
            dace.symbol(dace_utils.field_stride_symbol_name(name, i), dtype)
            for i in range(len(dims))
        ]
        return shape, strides

    def _add_storage(
        self,
        sdfg: dace.SDFG,
        name: str,
        symbol_type: ts.DataType,
        transient: bool = True,
        is_tuple_member: bool = False,
    ) -> list[tuple[str, ts.DataType]]:
        """
        Add storage for data containers used in the SDFG. For fields, it allocates dace arrays,
        while scalars are stored as SDFG symbols.

        The fields used as temporary arrays, when `transient = True`, are allocated and exist
        only within the SDFG; when `transient = False`, the fields have to be allocated outside
        and have to be passed as array arguments to the SDFG.

        Returns:
            List of data containers or symbols allocated as storage. This is a list, not a single value,
            because in case of tuples we flat the tuple fields (eventually nested) and allocate storage
            for each tuple element.
        """
        if isinstance(symbol_type, ts.TupleType):
            tuple_fields = []
            for tname, tsymbol_type in dace_gtir_utils.get_tuple_fields(
                name, symbol_type, flatten=True
            ):
                tuple_fields.extend(
                    self._add_storage(sdfg, tname, tsymbol_type, transient, is_tuple_member=True)
                )
            return tuple_fields

        elif isinstance(symbol_type, ts.FieldType):
            dtype = dace_utils.as_dace_type(symbol_type.dtype)
            # use symbolic shape, which allows to invoke the program with fields of different size;
            # and symbolic strides, which enables decoupling the memory layout from generated code.
            sym_shape, sym_strides = self._make_array_shape_and_strides(name, symbol_type.dims)
            sdfg.add_array(name, sym_shape, dtype, strides=sym_strides, transient=transient)

<<<<<<< HEAD
=======
            return [(name, symbol_type)]

>>>>>>> 2e3da1df
        elif isinstance(symbol_type, ts.ScalarType):
            dtype = dace_utils.as_dace_type(symbol_type)
            # Scalar arguments passed to the program are represented as symbols in DaCe SDFG;
            # the exception are members of tuple arguments, that are represented as scalar containers.
            # The field size is sometimes passed as scalar argument to the program, so we have to
            # check if the shape symbol was already allocated by `_make_array_shape_and_strides`.
            # We assume that the scalar argument for field size always follows the field argument.
            if is_tuple_member:
                sdfg.add_scalar(name, dtype, transient=transient)
            elif name in sdfg.symbols:
                assert sdfg.symbols[name].dtype == dtype
            else:
                sdfg.add_symbol(name, dtype)

<<<<<<< HEAD
        else:
            raise RuntimeError(f"Data type '{type(symbol_type)}' not supported.")
=======
            return [(name, symbol_type)]

        raise RuntimeError(f"Data type '{type(symbol_type)}' not supported.")
>>>>>>> 2e3da1df

        return [(name, symbol_type)]

    def _add_storage_for_temporary(self, temp_decl: gtir.Temporary) -> dict[str, str]:
        """
        Add temporary storage (aka transient) for data containers used as GTIR temporaries.

        Assume all temporaries to be fields, therefore represented as dace arrays.
        """
        raise NotImplementedError("Temporaries not supported yet by GTIR DaCe backend.")

    def _visit_expression(
        self, node: gtir.Expr, sdfg: dace.SDFG, head_state: dace.SDFGState, use_temp: bool = True
    ) -> list[gtir_builtin_translators.Field]:
        """
        Specialized visit method for fieldview expressions.

        This method represents the entry point to visit `ir.Stmt` expressions.
        As such, it must preserve the property of single exit state in the SDFG.

        Returns:
            A list of array nodes containing the result fields.

        TODO: Do we need to return the GT4Py `FieldType`/`ScalarType`? It is needed
        in case the transient arrays containing the expression result are not guaranteed
        to have the same memory layout as the target array.
        """
        result = self.visit(node, sdfg=sdfg, head_state=head_state, reduce_identity=None)

        # sanity check: each statement should preserve the property of single exit state (aka head state),
        # i.e. eventually only introduce internal branches, and keep the same head state
        sink_states = sdfg.sink_nodes()
        assert len(sink_states) == 1
        assert sink_states[0] == head_state

        def make_temps(field: gtir_builtin_translators.Field) -> gtir_builtin_translators.Field:
            desc = sdfg.arrays[field.data_node.data]
            if desc.transient or not use_temp:
                return field
            else:
                temp, _ = sdfg.add_temp_transient_like(desc)
                temp_node = head_state.add_access(temp)
                head_state.add_nedge(
                    field.data_node, temp_node, sdfg.make_array_memlet(field.data_node.data)
                )
                return gtir_builtin_translators.Field(temp_node, field.data_type)
<<<<<<< HEAD

        temp_result = gtx_utils.tree_map(make_temps)(result)
        return list(gtx_utils.flatten_nested_tuple((temp_result,)))

=======

        temp_result = gtx_utils.tree_map(make_temps)(result)
        return list(gtx_utils.flatten_nested_tuple((temp_result,)))

>>>>>>> 2e3da1df
    def _add_sdfg_params(self, sdfg: dace.SDFG, node_params: Sequence[gtir.Sym]) -> list[str]:
        """Helper function to add storage for node parameters and connectivity tables."""
        # add non-transient arrays and/or SDFG symbols for the program arguments
        sdfg_args = []
        for param in node_params:
            pname = str(param.id)
            assert isinstance(param.type, (ts.DataType))
            sdfg_args += self._add_storage(sdfg, pname, param.type, transient=False)
            self.global_symbols[pname] = param.type

        # add SDFG storage for connectivity tables
        for offset, offset_provider in dace_utils.filter_connectivities(
            self.offset_provider
        ).items():
            scalar_kind = tt.get_scalar_kind(offset_provider.index_type)
            local_dim = gtx_common.Dimension(offset, kind=gtx_common.DimensionKind.LOCAL)
            type_ = ts.FieldType(
                [offset_provider.origin_axis, local_dim], ts.ScalarType(scalar_kind)
            )
            # We store all connectivity tables as transient arrays here; later, while building
            # the field operator expressions, we change to non-transient (i.e. allocated externally)
            # the tables that are actually used. This way, we avoid adding SDFG arguments for
            # the connectivity tables that are not used. The remaining unused transient arrays
            # are removed by the dace simplify pass.
            self._add_storage(sdfg, dace_utils.connectivity_identifier(offset), type_)

        # the list of all sdfg arguments (aka non-transient arrays) which include tuple-element fields
        return [arg_name for arg_name, _ in sdfg_args]

    def visit_Program(self, node: gtir.Program) -> dace.SDFG:
        """Translates `ir.Program` to `dace.SDFG`.

        First, it will allocate field and scalar storage for global data. The storage
        represents global data, available everywhere in the SDFG, either containing
        external data (aka non-transient data) or temporary data (aka transient data).
        The temporary data is global, therefore available everywhere in the SDFG
        but not outside. Then, all statements are translated, one after the other.
        """
        if node.function_definitions:
            raise NotImplementedError("Functions expected to be inlined as lambda calls.")

        sdfg = dace.SDFG(node.id)
        sdfg.debuginfo = dace_utils.debug_info(node, default=sdfg.debuginfo)
        entry_state = sdfg.add_state("program_entry", is_start_block=True)

        # declarations of temporaries result in transient array definitions in the SDFG
        if node.declarations:
            temp_symbols: dict[str, str] = {}
            for decl in node.declarations:
                temp_symbols |= self._add_storage_for_temporary(decl)

            # define symbols for shape and offsets of temporary arrays as interstate edge symbols
            head_state = sdfg.add_state_after(entry_state, "init_temps", assignments=temp_symbols)
        else:
            head_state = entry_state

        sdfg_arg_names = self._add_sdfg_params(sdfg, node.params)

        # visit one statement at a time and expand the SDFG from the current head state
        for i, stmt in enumerate(node.body):
            # include `debuginfo` only for `ir.Program` and `ir.Stmt` nodes: finer granularity would be too messy
            head_state = sdfg.add_state_after(head_state, f"stmt_{i}")
            head_state._debuginfo = dace_utils.debug_info(stmt, default=sdfg.debuginfo)
            head_state = self.visit(stmt, sdfg=sdfg, state=head_state)

        # Create the call signature for the SDFG.
        #  Only the arguments required by the GT4Py program, i.e. `node.params`, are added
        #  as positional arguments. The implicit arguments, such as the offset providers or
        #  the arguments created by the translation process, must be passed as keyword arguments.
        sdfg.arg_names = sdfg_arg_names

        sdfg.validate()
        return sdfg

    def visit_SetAt(
        self, stmt: gtir.SetAt, sdfg: dace.SDFG, state: dace.SDFGState
    ) -> dace.SDFGState:
        """Visits a `SetAt` statement expression and writes the local result to some external storage.

        Each statement expression results in some sort of dataflow gragh writing to temporary storage.
        The translation of `SetAt` ensures that the result is written back to the target external storage.

        Returns:
          The SDFG head state, eventually updated if the target write requires a new state.
        """

        temp_fields = self._visit_expression(stmt.expr, sdfg, state)

        # the target expression could be a `SymRef` to an output node or a `make_tuple` expression
        # in case the statement returns more than one field
        target_fields = self._visit_expression(stmt.target, sdfg, state, use_temp=False)

        # convert domain expression to dictionary to ease access to dimension boundaries
        domain = dace_gtir_utils.get_domain_ranges(stmt.domain)

        expr_input_args = {
            sym_id
            for sym in eve.walk_values(stmt.expr).if_isinstance(gtir.SymRef)
            if (sym_id := str(sym.id)) in sdfg.arrays
        }
        state_input_data = {
            node.data
            for node in state.data_nodes()
            if node.data in expr_input_args and state.degree(node) != 0
        }

        target_state: Optional[dace.SDFGState] = None
        for temp, target in zip(temp_fields, target_fields, strict=True):
            target_desc = sdfg.arrays[target.data_node.data]
            assert not target_desc.transient

            if isinstance(target.data_type, ts.FieldType):
                subset = ",".join(
                    f"{domain[dim][0]}:{domain[dim][1]}" for dim in target.data_type.dims
                )
            else:
                assert len(domain) == 0
                subset = "0"

            if target.data_node.data in state_input_data:
                # if inout argument, write the result in separate next state
                # this is needed to avoid undefined behavior for expressions like: X, Y = X + 1, X
                if not target_state:
                    target_state = sdfg.add_state_after(state, f"post_{state.label}")
                # create new access nodes in the target state
                target_state.add_nedge(
                    target_state.add_access(temp.data_node.data),
                    target_state.add_access(target.data_node.data),
                    dace.Memlet(data=target.data_node.data, subset=subset, other_subset=subset),
                )
                # remove isolated access node
                state.remove_node(target.data_node)
            else:
                state.add_nedge(
                    temp.data_node,
                    target.data_node,
                    dace.Memlet(data=target.data_node.data, subset=subset, other_subset=subset),
                )

        return target_state or state

    def visit_FunCall(
        self,
        node: gtir.FunCall,
        sdfg: dace.SDFG,
        head_state: dace.SDFGState,
        reduce_identity: Optional[gtir_to_tasklet.SymbolExpr],
    ) -> gtir_builtin_translators.FieldopResult:
        # use specialized dataflow builder classes for each builtin function
        if cpm.is_call_to(node, "if_"):
            return gtir_builtin_translators.translate_if(
                node, sdfg, head_state, self, reduce_identity
            )
        elif cpm.is_call_to(node, "make_tuple"):
            return gtir_builtin_translators.translate_make_tuple(
                node, sdfg, head_state, self, reduce_identity
            )
        elif cpm.is_call_to(node, "tuple_get"):
            return gtir_builtin_translators.translate_tuple_get(
                node, sdfg, head_state, self, reduce_identity
            )
        elif cpm.is_applied_as_fieldop(node):
            return gtir_builtin_translators.translate_as_field_op(
                node, sdfg, head_state, self, reduce_identity
            )
        elif isinstance(node.fun, gtir.Lambda):
            lambda_args = [
                self.visit(
                    arg,
                    sdfg=sdfg,
                    head_state=head_state,
                    reduce_identity=reduce_identity,
                )
                for arg in node.args
            ]

            return self.visit(
                node.fun,
                sdfg=sdfg,
                head_state=head_state,
                reduce_identity=reduce_identity,
                args=lambda_args,
            )
        elif isinstance(node.type, ts.ScalarType):
            return gtir_builtin_translators.translate_scalar_expr(
                node, sdfg, head_state, self, reduce_identity
            )
        else:
            raise NotImplementedError(f"Unexpected 'FunCall' expression ({node}).")

    def visit_Lambda(
        self,
        node: gtir.Lambda,
        sdfg: dace.SDFG,
        head_state: dace.SDFGState,
        reduce_identity: Optional[gtir_to_tasklet.SymbolExpr],
        args: list[gtir_builtin_translators.FieldopResult],
    ) -> gtir_builtin_translators.FieldopResult:
        """
        Translates a `Lambda` node to a nested SDFG in the current state.

        All arguments to lambda functions are fields (i.e. `as_fieldop`, field or scalar `gtir.SymRef`,
        nested let-lambdas thereof). The reason for creating a nested SDFG is to define local symbols
        (the lambda paremeters) that map to parent fields, either program arguments or temporary fields.

        If the lambda has a parameter whose name is already present in `GTIRToSDFG.global_symbols`,
        i.e. a lambda parameter with the same name as a symbol in scope, the parameter will shadow
        the previous symbol during traversal of the lambda expression.
        """
        lambda_args_mapping = [
            (str(param.id), arg) for param, arg in zip(node.params, args, strict=True)
        ]

        # inherit symbols from parent scope but eventually override with local symbols
        lambda_symbols = self.global_symbols | {
            pname: dace_gtir_utils.get_tuple_type(arg) if isinstance(arg, tuple) else arg.data_type
            for pname, arg in lambda_args_mapping
        }

        # lower let-statement lambda node as a nested SDFG
        lambda_translator = GTIRToSDFG(self.offset_provider, lambda_symbols)
        nsdfg = dace.SDFG(f"{sdfg.label}_lambda")
        nstate = nsdfg.add_state("lambda")

        # add sdfg storage for the symbols that need to be passed as input parameters
        lambda_translator._add_sdfg_params(
            nsdfg,
            node_params=[
                gtir.Sym(id=p_name, type=p_type) for p_name, p_type in lambda_symbols.items()
            ],
        )

        lambda_result = lambda_translator.visit(
            node.expr,
            sdfg=nsdfg,
            head_state=nstate,
            reduce_identity=reduce_identity,
        )

        def _flatten_tuples(
            name: str,
            arg: gtir_builtin_translators.FieldopResult,
        ) -> list[tuple[str, gtir_builtin_translators.Field]]:
            if isinstance(arg, tuple):
                tuple_type = dace_gtir_utils.get_tuple_type(arg)
                tuple_field_names = [
                    arg_name for arg_name, _ in dace_gtir_utils.get_tuple_fields(name, tuple_type)
                ]
                tuple_args = zip(tuple_field_names, arg, strict=True)
                return list(
                    itertools.chain(*[_flatten_tuples(fname, farg) for fname, farg in tuple_args])
                )
            else:
                return [(name, arg)]

        # Process lambda inputs
        #
        lambda_arg_nodes = dict(
            itertools.chain(*[_flatten_tuples(pname, arg) for pname, arg in lambda_args_mapping])
        )
        connectivity_arrays = {
            dace_utils.connectivity_identifier(offset)
            for offset in dace_utils.filter_connectivities(self.offset_provider)
        }

        input_memlets = {}
        nsdfg_symbols_mapping: dict[str, dace.symbolic.SymExpr] = {}
        for nsdfg_dataname, nsdfg_datadesc in nsdfg.arrays.items():
            if nsdfg_datadesc.transient:
                continue
            datadesc: Optional[dace.dtypes.Data] = None
            if nsdfg_dataname in lambda_arg_nodes:
                src_node = lambda_arg_nodes[nsdfg_dataname].data_node
                dataname = src_node.data
                datadesc = src_node.desc(sdfg)
            else:
                dataname = nsdfg_dataname
                datadesc = sdfg.arrays[nsdfg_dataname]

            # ensure that connectivity tables are non-transient arrays in parent SDFG
            if dataname in connectivity_arrays:
                datadesc.transient = False

            input_memlets[nsdfg_dataname] = sdfg.make_array_memlet(dataname)

            nsdfg_symbols_mapping |= {
                str(nested_symbol): parent_symbol
                for nested_symbol, parent_symbol in zip(
                    [*nsdfg_datadesc.shape, *nsdfg_datadesc.strides],
                    [*datadesc.shape, *datadesc.strides],
                    strict=True,
                )
                if isinstance(nested_symbol, dace.symbol)
            }

        # Process lambda outputs
        #
        lambda_output_nodes: Iterable[gtir_builtin_translators.Field] = (
            gtx_utils.flatten_nested_tuple(lambda_result)
        )
        # sanity check on isolated nodes
        assert all(
            nstate.degree(x.data_node) == 0
            for x in lambda_output_nodes
            if x.data_node.data in input_memlets
        )
        # keep only non-isolated output nodes
        lambda_outputs = {
            x.data_node.data for x in lambda_output_nodes if x.data_node.data not in input_memlets
        }

        if lambda_outputs:
            nsdfg_node = head_state.add_nested_sdfg(
                nsdfg,
                parent=sdfg,
                inputs=set(input_memlets.keys()),
                outputs=lambda_outputs,
                symbol_mapping=nsdfg_symbols_mapping,
                debuginfo=dace_utils.debug_info(node, default=sdfg.debuginfo),
            )

            for connector, memlet in input_memlets.items():
                if connector in lambda_arg_nodes:
                    src_node = lambda_arg_nodes[connector].data_node
                else:
                    src_node = head_state.add_access(memlet.data)

                head_state.add_edge(src_node, None, nsdfg_node, connector, memlet)

        def make_temps(
            x: gtir_builtin_translators.Field,
        ) -> gtir_builtin_translators.Field:
            if x.data_node.data in lambda_outputs:
                connector = x.data_node.data
                desc = x.data_node.desc(nsdfg)
                # make lambda result non-transient and map it to external temporary
                desc.transient = False
                # isolated access node will make validation fail
                if nstate.degree(x.data_node) == 0:
                    nstate.remove_node(x.data_node)
                temp, _ = sdfg.add_temp_transient_like(desc)
                dst_node = head_state.add_access(temp)
                head_state.add_edge(
                    nsdfg_node, connector, dst_node, None, sdfg.make_array_memlet(temp)
                )
                return gtir_builtin_translators.Field(dst_node, x.data_type)
            elif x.data_node.data in lambda_arg_nodes:
                nstate.remove_node(x.data_node)
                return lambda_arg_nodes[x.data_node.data]
            else:
                nstate.remove_node(x.data_node)
                data_node = head_state.add_access(x.data_node.data)
                return gtir_builtin_translators.Field(data_node, x.data_type)

        return gtx_utils.tree_map(make_temps)(lambda_result)

    def visit_Literal(
        self,
        node: gtir.Literal,
        sdfg: dace.SDFG,
        head_state: dace.SDFGState,
        reduce_identity: Optional[gtir_to_tasklet.SymbolExpr],
    ) -> gtir_builtin_translators.FieldopResult:
        return gtir_builtin_translators.translate_literal(
            node, sdfg, head_state, self, reduce_identity=None
        )

    def visit_SymRef(
        self,
        node: gtir.SymRef,
        sdfg: dace.SDFG,
        head_state: dace.SDFGState,
        reduce_identity: Optional[gtir_to_tasklet.SymbolExpr],
    ) -> gtir_builtin_translators.FieldopResult:
        return gtir_builtin_translators.translate_symbol_ref(
            node, sdfg, head_state, self, reduce_identity=None
        )


def build_sdfg_from_gtir(
    program: gtir.Program,
    offset_provider: gtx_common.OffsetProvider,
) -> dace.SDFG:
    """
    Receives a GTIR program and lowers it to a DaCe SDFG.

    The lowering to SDFG requires that the program node is type-annotated, therefore this function
    runs type ineference as first step.
    As a final step, it runs the `simplify` pass to ensure that the SDFG is in the DaCe canonical form.

    Arguments:
        program: The GTIR program node to be lowered to SDFG
        offset_provider: The definitions of offset providers used by the program node

    Returns:
        An SDFG in the DaCe canonical form (simplified)
    """
    program = gtir_type_inference.infer(program, offset_provider=offset_provider)
    sdfg_genenerator = GTIRToSDFG(offset_provider)
    sdfg = sdfg_genenerator.visit(program)
    assert isinstance(sdfg, dace.SDFG)

    gtx_transformations.gt_simplify(sdfg)
    return sdfg<|MERGE_RESOLUTION|>--- conflicted
+++ resolved
@@ -195,11 +195,8 @@
             sym_shape, sym_strides = self._make_array_shape_and_strides(name, symbol_type.dims)
             sdfg.add_array(name, sym_shape, dtype, strides=sym_strides, transient=transient)
 
-<<<<<<< HEAD
-=======
             return [(name, symbol_type)]
 
->>>>>>> 2e3da1df
         elif isinstance(symbol_type, ts.ScalarType):
             dtype = dace_utils.as_dace_type(symbol_type)
             # Scalar arguments passed to the program are represented as symbols in DaCe SDFG;
@@ -214,16 +211,9 @@
             else:
                 sdfg.add_symbol(name, dtype)
 
-<<<<<<< HEAD
-        else:
-            raise RuntimeError(f"Data type '{type(symbol_type)}' not supported.")
-=======
             return [(name, symbol_type)]
 
         raise RuntimeError(f"Data type '{type(symbol_type)}' not supported.")
->>>>>>> 2e3da1df
-
-        return [(name, symbol_type)]
 
     def _add_storage_for_temporary(self, temp_decl: gtir.Temporary) -> dict[str, str]:
         """
@@ -268,17 +258,10 @@
                     field.data_node, temp_node, sdfg.make_array_memlet(field.data_node.data)
                 )
                 return gtir_builtin_translators.Field(temp_node, field.data_type)
-<<<<<<< HEAD
 
         temp_result = gtx_utils.tree_map(make_temps)(result)
         return list(gtx_utils.flatten_nested_tuple((temp_result,)))
 
-=======
-
-        temp_result = gtx_utils.tree_map(make_temps)(result)
-        return list(gtx_utils.flatten_nested_tuple((temp_result,)))
-
->>>>>>> 2e3da1df
     def _add_sdfg_params(self, sdfg: dace.SDFG, node_params: Sequence[gtir.Sym]) -> list[str]:
         """Helper function to add storage for node parameters and connectivity tables."""
         # add non-transient arrays and/or SDFG symbols for the program arguments
