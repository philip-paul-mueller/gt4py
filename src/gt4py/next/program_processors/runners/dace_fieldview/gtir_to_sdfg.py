# GT4Py - GridTools Framework
#
# Copyright (c) 2014-2024, ETH Zurich
# All rights reserved.
#
# Please, refer to the LICENSE file in the root directory.
# SPDX-License-Identifier: BSD-3-Clause

"""
Contains visitors to lower GTIR to DaCe SDFG.

Note: this module covers the fieldview flavour of GTIR.
"""

from __future__ import annotations

import abc
import dataclasses
from typing import Any, Dict, List, Optional, Protocol, Sequence, Set, Tuple, Union

import dace

from gt4py import eve
from gt4py.eve import concepts
from gt4py.next import common as gtx_common
from gt4py.next.iterator import ir as gtir
from gt4py.next.iterator.ir_utils import common_pattern_matcher as cpm
from gt4py.next.iterator.type_system import inference as gtir_type_inference
from gt4py.next.program_processors.runners.dace_fieldview import (
    gtir_builtin_translators,
    utility as dace_fieldview_util,
)
from gt4py.next.type_system import type_specifications as ts, type_translation as tt


class DataflowBuilder(Protocol):
    """Visitor interface to build a dataflow subgraph."""

    @abc.abstractmethod
    def get_offset_provider(self, offset: str) -> gtx_common.Connectivity | gtx_common.Dimension:
        pass

    @abc.abstractmethod
    def unique_map_name(self, name: str) -> str:
        pass

    @abc.abstractmethod
    def unique_tasklet_name(self, name: str) -> str:
        pass

    def add_map(
        self,
        name: str,
        state: dace.SDFGState,
        ndrange: Union[
            Dict[str, Union[str, dace.subsets.Subset]],
            List[Tuple[str, Union[str, dace.subsets.Subset]]],
        ],
        **kwargs: Any,
    ) -> Tuple[dace.nodes.MapEntry, dace.nodes.MapExit]:
        """Wrapper of `dace.SDFGState.add_map` that assigns unique name."""
        unique_name = self.unique_map_name(name)
        return state.add_map(unique_name, ndrange, **kwargs)

    def add_tasklet(
        self,
        name: str,
        state: dace.SDFGState,
        inputs: Union[Set[str], Dict[str, dace.dtypes.typeclass]],
        outputs: Union[Set[str], Dict[str, dace.dtypes.typeclass]],
        code: str,
        **kwargs: Any,
    ) -> dace.nodes.Tasklet:
        """Wrapper of `dace.SDFGState.add_tasklet` that assigns unique name."""
        unique_name = self.unique_tasklet_name(name)
        return state.add_tasklet(unique_name, inputs, outputs, code, **kwargs)


class SDFGBuilder(DataflowBuilder, Protocol):
    """Visitor interface available to GTIR-primitive translators."""

    @abc.abstractmethod
    def get_symbol_type(self, symbol_name: str) -> ts.FieldType | ts.ScalarType:
        pass

    @abc.abstractmethod
    def visit(self, node: concepts.RootNode, **kwargs: Any) -> Any:
        pass


@dataclasses.dataclass(frozen=True)
class GTIRToSDFG(eve.NodeVisitor, SDFGBuilder):
    """Provides translation capability from a GTIR program to a DaCe SDFG.

    This class is responsible for translation of `ir.Program`, that is the top level representation
    of a GT4Py program as a sequence of `ir.Stmt` (aka statement) expressions.
    Each statement is translated to a taskgraph inside a separate state. Statement states are chained
    one after the other: concurrency between states should be extracted by means of SDFG analysis.
    The translator will extend the SDFG while preserving the property of single exit state:
    branching is allowed within the context of one statement, but in that case the statement should
    terminate with a join state; the join state will represent the head state for next statement,
    from where to continue building the SDFG.
    """

    offset_provider: dict[str, gtx_common.Connectivity | gtx_common.Dimension]
    global_symbols: dict[str, ts.FieldType | ts.ScalarType] = dataclasses.field(
        default_factory=lambda: {}
    )
    map_uids: eve.utils.UIDGenerator = dataclasses.field(
        init=False, repr=False, default_factory=lambda: eve.utils.UIDGenerator(prefix="map")
    )
    tesklet_uids: eve.utils.UIDGenerator = dataclasses.field(
        init=False, repr=False, default_factory=lambda: eve.utils.UIDGenerator(prefix="tlet")
    )

    def get_offset_provider(self, offset: str) -> gtx_common.Connectivity | gtx_common.Dimension:
        return self.offset_provider[offset]

    def get_symbol_type(self, symbol_name: str) -> ts.FieldType | ts.ScalarType:
        return self.global_symbols[symbol_name]

    def unique_map_name(self, name: str) -> str:
        return f"{self.map_uids.sequential_id()}_{name}"

    def unique_tasklet_name(self, name: str) -> str:
        return f"{self.tesklet_uids.sequential_id()}_{name}"

    def _make_array_shape_and_strides(
        self, name: str, dims: Sequence[gtx_common.Dimension]
    ) -> tuple[list[dace.symbol], list[dace.symbol]]:
        """
        Parse field dimensions and allocate symbols for array shape and strides.

        For local dimensions, the size is known at compile-time and therefore
        the corresponding array shape dimension is set to an integer literal value.

        Returns:
            Two lists of symbols, one for the shape and the other for the strides of the array.
        """
        dtype = dace.int32
        neighbor_tables = dace_fieldview_util.filter_connectivities(self.offset_provider)
        shape = [
            (
                neighbor_tables[dim.value].max_neighbors
                if dim.kind == gtx_common.DimensionKind.LOCAL
                else dace.symbol(dace_fieldview_util.field_size_symbol_name(name, i), dtype)
            )
            for i, dim in enumerate(dims)
        ]
        strides = [
            dace.symbol(dace_fieldview_util.field_stride_symbol_name(name, i), dtype)
            for i in range(len(dims))
        ]
        return shape, strides

    def _add_storage(
        self, sdfg: dace.SDFG, name: str, symbol_type: ts.DataType, transient: bool = True
    ) -> None:
        """
        Add storage for data containers used in the SDFG. For fields, it allocates dace arrays,
        while scalars are stored as SDFG symbols.

        The fields used as temporary arrays, when `transient = True`, are allocated and exist
        only within the SDFG; when `transient = False`, the fields have to be allocated outside
        and have to be passed as array arguments to the SDFG.
        """
        if isinstance(symbol_type, ts.FieldType):
            dtype = dace_fieldview_util.as_dace_type(symbol_type.dtype)
            # use symbolic shape, which allows to invoke the program with fields of different size;
            # and symbolic strides, which enables decoupling the memory layout from generated code.
            sym_shape, sym_strides = self._make_array_shape_and_strides(name, symbol_type.dims)
            sdfg.add_array(name, sym_shape, dtype, strides=sym_strides, transient=transient)
        elif isinstance(symbol_type, ts.ScalarType):
            dtype = dace_fieldview_util.as_dace_type(symbol_type)
            # Scalar arguments passed to the program are represented as symbols in DaCe SDFG.
            # The field size is sometimes passed as scalar argument to the program, so we have to
            # check if the shape symbol was already allocated by `_make_array_shape_and_strides`.
            # We assume that the scalar argument for field size always follows the field argument.
            if name in sdfg.symbols:
                assert sdfg.symbols[name].dtype == dtype
            else:
                sdfg.add_symbol(name, dtype)
        else:
            raise RuntimeError(f"Data type '{type(symbol_type)}' not supported.")

        # TODO: unclear why mypy complains about incompatible types
        assert isinstance(symbol_type, (ts.FieldType, ts.ScalarType))
        self.global_symbols[name] = symbol_type

    def _add_storage_for_temporary(self, temp_decl: gtir.Temporary) -> dict[str, str]:
        """
        Add temporary storage (aka transient) for data containers used as GTIR temporaries.

        Assume all temporaries to be fields, therefore represented as dace arrays.
        """
        raise NotImplementedError("Temporaries not supported yet by GTIR DaCe backend.")

    def _visit_expression(
        self, node: gtir.Expr, sdfg: dace.SDFG, head_state: dace.SDFGState, use_temp: bool = True
    ) -> list[dace.nodes.AccessNode]:
        """
        Specialized visit method for fieldview expressions.

        This method represents the entry point to visit `ir.Stmt` expressions.
        As such, it must preserve the property of single exit state in the SDFG.

        Returns a list of array nodes containing the result fields.

        TODO: Do we need to return the GT4Py `FieldType`/`ScalarType`? It is needed
        in case the transient arrays containing the expression result are not guaranteed
        to have the same memory layout as the target array.
        """
        results: list[gtir_builtin_translators.TemporaryData] = self.visit(
            node, sdfg=sdfg, head_state=head_state, let_symbols={}
        )

        field_nodes = []
        for node, _ in results:
            assert isinstance(node, dace.nodes.AccessNode)
            desc = sdfg.arrays[node.data]
            if desc.transient or not use_temp:
                field_nodes.append(node)
            else:
                temp, _ = sdfg.add_temp_transient_like(desc)
                temp_node = head_state.add_access(temp)
                head_state.add_nedge(node, temp_node, dace.Memlet.from_array(node.data, desc))
                field_nodes.append(temp_node)

        # sanity check: each statement should preserve the property of single exit state (aka head state),
        # i.e. eventually only introduce internal branches, and keep the same head state
        sink_states = sdfg.sink_nodes()
        assert len(sink_states) == 1
        assert sink_states[0] == head_state

        return field_nodes

    def visit_Program(self, node: gtir.Program) -> dace.SDFG:
        """Translates `ir.Program` to `dace.SDFG`.

        First, it will allocate field and scalar storage for global data. The storage
        represents global data, available everywhere in the SDFG, either containing
        external data (aka non-transient data) or temporary data (aka transient data).
        The temporary data is global, therefore available everywhere in the SDFG
        but not outside. Then, all statements are translated, one after the other.
        """
        if node.function_definitions:
            raise NotImplementedError("Functions expected to be inlined as lambda calls.")

        sdfg = dace.SDFG(node.id)
        sdfg.debuginfo = dace_fieldview_util.debug_info(node, default=sdfg.debuginfo)
        entry_state = sdfg.add_state("program_entry", is_start_block=True)

        # declarations of temporaries result in transient array definitions in the SDFG
        if node.declarations:
            temp_symbols: dict[str, str] = {}
            for decl in node.declarations:
                temp_symbols |= self._add_storage_for_temporary(decl)

            # define symbols for shape and offsets of temporary arrays as interstate edge symbols
            head_state = sdfg.add_state_after(entry_state, "init_temps", assignments=temp_symbols)
        else:
            head_state = entry_state

        # add non-transient arrays and/or SDFG symbols for the program arguments
        for param in node.params:
            assert isinstance(param.type, ts.DataType)
            self._add_storage(sdfg, str(param.id), param.type, transient=False)

        # add SDFG storage for connectivity tables
        for offset, offset_provider in dace_fieldview_util.filter_connectivities(
            self.offset_provider
        ).items():
            scalar_kind = tt.get_scalar_kind(offset_provider.index_type)
            local_dim = gtx_common.Dimension(offset, kind=gtx_common.DimensionKind.LOCAL)
            type_ = ts.FieldType(
                [offset_provider.origin_axis, local_dim], ts.ScalarType(scalar_kind)
            )
            # We store all connectivity tables as transient arrays here; later, while building
            # the field operator expressions, we change to non-transient (i.e. allocated extrenally)
            # the tables that are actually used. This way, we avoid adding SDFG arguments for
            # the connectivity tables that are not used. The remaining unused transient arrays
            # are removed by the dace simplify pass.
            self._add_storage(sdfg, dace_fieldview_util.connectivity_identifier(offset), type_)

        # visit one statement at a time and expand the SDFG from the current head state
        for i, stmt in enumerate(node.body):
            # include `debuginfo` only for `ir.Program` and `ir.Stmt` nodes: finer granularity would be too messy
            head_state = sdfg.add_state_after(head_state, f"stmt_{i}")
            head_state._debuginfo = dace_fieldview_util.debug_info(stmt, default=sdfg.debuginfo)
            head_state = self.visit(stmt, sdfg=sdfg, state=head_state)

        # Create the call signature for the SDFG.
        #  Only the arguments required by the GT4Py program, i.e. `node.params`, are added
        #  as positional arguments. The implicit arguments, such as the offset providers or
        #  the arguments created by the translation process, must be passed as keyword arguments.
        sdfg.arg_names = [str(a) for a in node.params]

        sdfg.validate()
        return sdfg

    def visit_SetAt(
        self, stmt: gtir.SetAt, sdfg: dace.SDFG, state: dace.SDFGState
    ) -> dace.SDFGState:
        """Visits a `SetAt` statement expression and writes the local result to some external storage.

        Each statement expression results in some sort of dataflow gragh writing to temporary storage.
        The translation of `SetAt` ensures that the result is written back to the target external storage.

        Return:
          The SDFG head state, eventually updated if the target write requires a new state.
        """

        expr_nodes = self._visit_expression(stmt.expr, sdfg, state)

        # the target expression could be a `SymRef` to an output node or a `make_tuple` expression
        # in case the statement returns more than one field
        target_nodes = self._visit_expression(stmt.target, sdfg, state, use_temp=False)

        # convert domain expression to dictionary to ease access to dimension boundaries
        domain = dace_fieldview_util.get_domain_ranges(stmt.domain)

        expr_input_args = set(
            str(sym.id)
            for sym in eve.walk_values(stmt.expr).if_isinstance(gtir.SymRef)
            if str(sym.id) in sdfg.arrays
        )
        state_input_data = [
            node.data
            for node in state.data_nodes()
            if node.data in expr_input_args and state.degree(node) != 0
        ]

        target_state: Optional[dace.SDFGState] = None
        for expr_node, target_node in zip(expr_nodes, target_nodes, strict=True):
            target_array = sdfg.arrays[target_node.data]
            assert not target_array.transient
            target_symbol_type = self.global_symbols[target_node.data]

            if isinstance(target_symbol_type, ts.FieldType):
                subset = ",".join(
                    f"{domain[dim][0]}:{domain[dim][1]}" for dim in target_symbol_type.dims
                )
            else:
                assert len(domain) == 0
                subset = "0"

<<<<<<< HEAD
            if target_node.data in state_input_data:
                # if inout argument, write the result in separate next state
                # this is needed to avoid undefined behavior for expressions like: X, Y = X + 1, X
                if not target_state:
                    target_state = sdfg.add_state_after(state, f"post_{state.label}")
                # create new access nodes in the target state
                target_state.add_nedge(
                    target_state.add_access(expr_node.data),
                    target_state.add_access(target_node.data),
                    dace.Memlet(data=target_node.data, subset=subset, other_subset=subset),
                )
                # remove isolated access node
                state.remove_node(target_node)
            else:
                state.add_nedge(
                    expr_node,
                    target_node,
                    dace.Memlet(data=target_node.data, subset=subset, other_subset=subset),
                )

        return target_state or state
=======
            state.add_nedge(
                expr_node,
                target_node,
                dace.Memlet(data=target_node.data, subset=subset, other_subset=subset),
            )
>>>>>>> 6eba6548

    def visit_FunCall(
        self,
        node: gtir.FunCall,
        sdfg: dace.SDFG,
        head_state: dace.SDFGState,
        let_symbols: dict[str, gtir_builtin_translators.LetSymbol],
    ) -> list[gtir_builtin_translators.TemporaryData]:
        # use specialized dataflow builder classes for each builtin function
        if cpm.is_call_to(node, "cond"):
            return gtir_builtin_translators.translate_cond(
                node, sdfg, head_state, self, let_symbols
            )
        elif cpm.is_call_to(node, "make_tuple"):
            return gtir_builtin_translators.translate_make_tuple(
                node, sdfg, head_state, self, let_symbols
            )
        elif cpm.is_call_to(node, "tuple_get"):
            return gtir_builtin_translators.translate_tuple_get(
                node, sdfg, head_state, self, let_symbols
            )
        elif cpm.is_call_to(node.fun, "as_fieldop"):
            return gtir_builtin_translators.translate_as_field_op(
                node, sdfg, head_state, self, let_symbols
            )
        elif isinstance(node.fun, gtir.Lambda):
            # We use a separate state to ensure that the lambda arguments are evaluated
            # before the computation starts. This is required in case the let-symbols
            # are used in conditional branch execution, which happens in different states.
            lambda_state = sdfg.add_state_before(head_state, f"{head_state.label}_symbols")

            node_args = []
            for arg in node.args:
                node_args.extend(
                    self.visit(
                        arg,
                        sdfg=sdfg,
                        head_state=lambda_state,
                        let_symbols=let_symbols,
                    )
                )

            # some cleanup: remove isolated nodes for program arguments in lambda state
            isolated_node_args = [node for node, _ in node_args if lambda_state.degree(node) == 0]
            assert all(
                isinstance(node, dace.nodes.AccessNode) and node.data in self.global_symbols
                for node in isolated_node_args
            )
            lambda_state.remove_nodes_from(isolated_node_args)

            return self.visit(
                node.fun,
                sdfg=sdfg,
                head_state=head_state,
                let_symbols=let_symbols,
                args=node_args,
            )
        else:
            raise NotImplementedError(f"Unexpected 'FunCall' expression ({node}).")

    def visit_Lambda(
        self,
        node: gtir.Lambda,
        sdfg: dace.SDFG,
        head_state: dace.SDFGState,
        let_symbols: dict[str, gtir_builtin_translators.LetSymbol],
        args: list[gtir_builtin_translators.TemporaryData],
    ) -> list[gtir_builtin_translators.TemporaryData]:
        """
        Translates a `Lambda` node to a tasklet subgraph in the current SDFG state.

        All arguments to lambda functions are fields (i.e. `as_fieldop`, field or scalar `gtir.SymRef`,
        nested let-lambdas thereof). The dictionary called `let_symbols` maps the lambda parameters
        to symbols, e.g. temporary fields or program arguments. If the lambda has a parameter whose name
        is already present in `let_symbols`, i.e. a paramater with the same name as a previously defined
        symbol, the parameter will shadow the previous symbol during traversal of the lambda expression.
        """
        lambda_symbols = let_symbols | {
            str(p.id): (gtir.SymRef(id=temp_node.data), type_)
            for p, (temp_node, type_) in zip(node.params, args, strict=True)
        }

        return self.visit(
            node.expr,
            sdfg=sdfg,
            head_state=head_state,
            let_symbols=lambda_symbols,
        )

    def visit_Literal(
        self,
        node: gtir.Literal,
        sdfg: dace.SDFG,
        head_state: dace.SDFGState,
        let_symbols: dict[str, gtir_builtin_translators.LetSymbol],
    ) -> list[gtir_builtin_translators.TemporaryData]:
        return gtir_builtin_translators.translate_literal(
            node, sdfg, head_state, self, let_symbols={}
        )

    def visit_SymRef(
        self,
        node: gtir.SymRef,
        sdfg: dace.SDFG,
        head_state: dace.SDFGState,
        let_symbols: dict[str, gtir_builtin_translators.LetSymbol],
    ) -> list[gtir_builtin_translators.TemporaryData]:
        return gtir_builtin_translators.translate_symbol_ref(
            node, sdfg, head_state, self, let_symbols
        )


def build_sdfg_from_gtir(
    program: gtir.Program,
    offset_provider: dict[str, gtx_common.Connectivity | gtx_common.Dimension],
) -> dace.SDFG:
    """
    Receives a GTIR program and lowers it to a DaCe SDFG.

    The lowering to SDFG requires that the program node is type-annotated, therefore this function
    runs type ineference as first step.
    As a final step, it runs the `simplify` pass to ensure that the SDFG is in the DaCe canonical form.

    Arguments:
        program: The GTIR program node to be lowered to SDFG
        offset_provider: The definitions of offset providers used by the program node

    Returns:
        An SDFG in the DaCe canonical form (simplified)
    """
    program = gtir_type_inference.infer(program, offset_provider=offset_provider)
    sdfg_genenerator = GTIRToSDFG(offset_provider)
    sdfg = sdfg_genenerator.visit(program)
    assert isinstance(sdfg, dace.SDFG)

    sdfg.simplify()
    return sdfg<|MERGE_RESOLUTION|>--- conflicted
+++ resolved
@@ -344,7 +344,6 @@
                 assert len(domain) == 0
                 subset = "0"
 
-<<<<<<< HEAD
             if target_node.data in state_input_data:
                 # if inout argument, write the result in separate next state
                 # this is needed to avoid undefined behavior for expressions like: X, Y = X + 1, X
@@ -366,13 +365,6 @@
                 )
 
         return target_state or state
-=======
-            state.add_nedge(
-                expr_node,
-                target_node,
-                dace.Memlet(data=target_node.data, subset=subset, other_subset=subset),
-            )
->>>>>>> 6eba6548
 
     def visit_FunCall(
         self,
