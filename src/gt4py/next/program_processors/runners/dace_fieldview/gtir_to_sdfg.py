# GT4Py - GridTools Framework
#
# Copyright (c) 2014-2024, ETH Zurich
# All rights reserved.
#
# Please, refer to the LICENSE file in the root directory.
# SPDX-License-Identifier: BSD-3-Clause

"""
Contains visitors to lower GTIR to DaCe SDFG.

Note: this module covers the fieldview flavour of GTIR.
"""

from __future__ import annotations

import abc
import dataclasses
import itertools
from typing import Any, Dict, List, Optional, Protocol, Sequence, Set, Tuple, Union

import dace

from gt4py import eve
from gt4py.eve import concepts
from gt4py.next import common as gtx_common, utils as gtx_utils
from gt4py.next.iterator import ir as gtir
from gt4py.next.iterator.ir_utils import common_pattern_matcher as cpm
from gt4py.next.iterator.type_system import inference as gtir_type_inference
from gt4py.next.program_processors.runners.dace_common import utility as dace_utils
from gt4py.next.program_processors.runners.dace_fieldview import (
    gtir_builtin_translators,
    gtir_to_tasklet,
    transformations as gtx_transformations,
    utility as dace_gtir_utils,
)
from gt4py.next.type_system import type_specifications as ts, type_translation as tt


class DataflowBuilder(Protocol):
    """Visitor interface to build a dataflow subgraph."""

    @abc.abstractmethod
    def get_offset_provider(self, offset: str) -> gtx_common.Connectivity | gtx_common.Dimension:
        pass

    @abc.abstractmethod
    def unique_map_name(self, name: str) -> str:
        pass

    @abc.abstractmethod
    def unique_tasklet_name(self, name: str) -> str:
        pass

    def add_map(
        self,
        name: str,
        state: dace.SDFGState,
        ndrange: Union[
            Dict[str, Union[str, dace.subsets.Subset]],
            List[Tuple[str, Union[str, dace.subsets.Subset]]],
        ],
        **kwargs: Any,
    ) -> Tuple[dace.nodes.MapEntry, dace.nodes.MapExit]:
        """Wrapper of `dace.SDFGState.add_map` that assigns unique name."""
        unique_name = self.unique_map_name(name)
        return state.add_map(unique_name, ndrange, **kwargs)

    def add_tasklet(
        self,
        name: str,
        state: dace.SDFGState,
        inputs: Union[Set[str], Dict[str, dace.dtypes.typeclass]],
        outputs: Union[Set[str], Dict[str, dace.dtypes.typeclass]],
        code: str,
        **kwargs: Any,
    ) -> dace.nodes.Tasklet:
        """Wrapper of `dace.SDFGState.add_tasklet` that assigns unique name."""
        unique_name = self.unique_tasklet_name(name)
        return state.add_tasklet(unique_name, inputs, outputs, code, **kwargs)


class SDFGBuilder(DataflowBuilder, Protocol):
    """Visitor interface available to GTIR-primitive translators."""

    @abc.abstractmethod
    def get_symbol_type(self, symbol_name: str) -> ts.DataType:
        """Retrieve the GT4Py type of a symbol used in the program."""
        pass

    @abc.abstractmethod
    def visit(self, node: concepts.RootNode, **kwargs: Any) -> Any:
        """Visit a node of the GT4Py IR."""
        pass


@dataclasses.dataclass(frozen=True)
class GTIRToSDFG(eve.NodeVisitor, SDFGBuilder):
    """Provides translation capability from a GTIR program to a DaCe SDFG.

    This class is responsible for translation of `ir.Program`, that is the top level representation
    of a GT4Py program as a sequence of `ir.Stmt` (aka statement) expressions.
    Each statement is translated to a taskgraph inside a separate state. Statement states are chained
    one after the other: concurrency between states should be extracted by means of SDFG analysis.
    The translator will extend the SDFG while preserving the property of single exit state:
    branching is allowed within the context of one statement, but in that case the statement should
    terminate with a join state; the join state will represent the head state for next statement,
    from where to continue building the SDFG.
    """

    offset_provider: dict[str, gtx_common.Connectivity | gtx_common.Dimension]
    global_symbols: dict[str, ts.DataType] = dataclasses.field(default_factory=lambda: {})
    map_uids: eve.utils.UIDGenerator = dataclasses.field(
        init=False, repr=False, default_factory=lambda: eve.utils.UIDGenerator(prefix="map")
    )
    tesklet_uids: eve.utils.UIDGenerator = dataclasses.field(
        init=False, repr=False, default_factory=lambda: eve.utils.UIDGenerator(prefix="tlet")
    )

    def get_offset_provider(self, offset: str) -> gtx_common.Connectivity | gtx_common.Dimension:
        return self.offset_provider[offset]

    def get_symbol_type(self, symbol_name: str) -> ts.DataType:
        return self.global_symbols[symbol_name]

    def unique_map_name(self, name: str) -> str:
        return f"{self.map_uids.sequential_id()}_{name}"

    def unique_tasklet_name(self, name: str) -> str:
        return f"{self.tesklet_uids.sequential_id()}_{name}"

    def _make_array_shape_and_strides(
        self, name: str, dims: Sequence[gtx_common.Dimension]
    ) -> tuple[list[dace.symbol], list[dace.symbol]]:
        """
        Parse field dimensions and allocate symbols for array shape and strides.

        For local dimensions, the size is known at compile-time and therefore
        the corresponding array shape dimension is set to an integer literal value.

        Returns:
            Two lists of symbols, one for the shape and the other for the strides of the array.
        """
        dtype = dace.int32
        neighbor_tables = dace_utils.filter_connectivities(self.offset_provider)
        shape = [
            (
                neighbor_tables[dim.value].max_neighbors
                if dim.kind == gtx_common.DimensionKind.LOCAL
                else dace.symbol(dace_utils.field_size_symbol_name(name, i), dtype)
            )
            for i, dim in enumerate(dims)
        ]
        strides = [
            dace.symbol(dace_utils.field_stride_symbol_name(name, i), dtype)
            for i in range(len(dims))
        ]
        return shape, strides

    def _add_storage(
        self,
        sdfg: dace.SDFG,
        name: str,
        symbol_type: ts.DataType,
        transient: bool = True,
        is_tuple_member: bool = False,
    ) -> list[tuple[str, ts.DataType]]:
        """
        Add storage for data containers used in the SDFG. For fields, it allocates dace arrays,
        while scalars are stored as SDFG symbols.

        The fields used as temporary arrays, when `transient = True`, are allocated and exist
        only within the SDFG; when `transient = False`, the fields have to be allocated outside
        and have to be passed as array arguments to the SDFG.

        Returns:
            List of data containers or symbols allocated as storage. This is a list, not a single value,
            because in case of tuples we flat the tuple fields (eventually nested) and allocate storage
            for each tuple element.
        """
        tuple_fields = []
        if isinstance(symbol_type, ts.TupleType):
<<<<<<< HEAD
            for tname, tsymbol_type in dace_fieldview_util.get_tuple_fields(
=======
            for tname, tsymbol_type in dace_gtir_utils.get_tuple_fields(
>>>>>>> e73b93f5
                name, symbol_type, flatten=True
            ):
                tuple_fields.extend(
                    self._add_storage(sdfg, tname, tsymbol_type, transient, is_tuple_member=True)
                )
        elif isinstance(symbol_type, ts.FieldType):
<<<<<<< HEAD
            dtype = dace_fieldview_util.as_dace_type(symbol_type.dtype)
=======
            dtype = dace_utils.as_dace_type(symbol_type.dtype)
>>>>>>> e73b93f5
            # use symbolic shape, which allows to invoke the program with fields of different size;
            # and symbolic strides, which enables decoupling the memory layout from generated code.
            sym_shape, sym_strides = self._make_array_shape_and_strides(name, symbol_type.dims)
            sdfg.add_array(name, sym_shape, dtype, strides=sym_strides, transient=transient)
        elif isinstance(symbol_type, ts.ScalarType):
<<<<<<< HEAD
            dtype = dace_fieldview_util.as_dace_type(symbol_type)
=======
            dtype = dace_utils.as_dace_type(symbol_type)
>>>>>>> e73b93f5
            # Scalar arguments passed to the program are represented as symbols in DaCe SDFG;
            # the exception are members of tuple arguments, that are represented as scalar containers.
            # The field size is sometimes passed as scalar argument to the program, so we have to
            # check if the shape symbol was already allocated by `_make_array_shape_and_strides`.
            # We assume that the scalar argument for field size always follows the field argument.
            if is_tuple_member:
                sdfg.add_scalar(name, dtype, transient=transient)
            elif name in sdfg.symbols:
                assert sdfg.symbols[name].dtype == dtype
            else:
                sdfg.add_symbol(name, dtype)
        else:
            raise RuntimeError(f"Data type '{type(symbol_type)}' not supported.")

        return tuple_fields or [(name, symbol_type)]

    def _add_storage_for_temporary(self, temp_decl: gtir.Temporary) -> dict[str, str]:
        """
        Add temporary storage (aka transient) for data containers used as GTIR temporaries.

        Assume all temporaries to be fields, therefore represented as dace arrays.
        """
        raise NotImplementedError("Temporaries not supported yet by GTIR DaCe backend.")

    def _visit_expression(
        self, node: gtir.Expr, sdfg: dace.SDFG, head_state: dace.SDFGState, use_temp: bool = True
    ) -> list[gtir_builtin_translators.Field]:
        """
        Specialized visit method for fieldview expressions.

        This method represents the entry point to visit `ir.Stmt` expressions.
        As such, it must preserve the property of single exit state in the SDFG.

        Returns:
            A list of array nodes containing the result fields.

        TODO: Do we need to return the GT4Py `FieldType`/`ScalarType`? It is needed
        in case the transient arrays containing the expression result are not guaranteed
        to have the same memory layout as the target array.
        """
        result = self.visit(node, sdfg=sdfg, head_state=head_state, reduce_identity=None)

        # sanity check: each statement should preserve the property of single exit state (aka head state),
        # i.e. eventually only introduce internal branches, and keep the same head state
        sink_states = sdfg.sink_nodes()
        assert len(sink_states) == 1
        assert sink_states[0] == head_state

        def make_temps(field: gtir_builtin_translators.Field) -> gtir_builtin_translators.Field:
            desc = sdfg.arrays[field.data_node.data]
            if desc.transient or not use_temp:
                return field
            else:
                temp, _ = sdfg.add_temp_transient_like(desc)
                temp_node = head_state.add_access(temp)
                head_state.add_nedge(
                    field.data_node, temp_node, dace.Memlet.from_array(field.data_node.data, desc)
                )
                return gtir_builtin_translators.Field(temp_node, field.data_type)

        temp_result = gtx_utils.tree_map(make_temps)(result)
        return list(gtx_utils.flatten_nested_tuple((temp_result,)))

    def _add_sdfg_params(self, sdfg: dace.SDFG, node_params: Sequence[gtir.Sym]) -> list[str]:
        """Helper function to add storage for node parameters and connectivity tables."""
        # add non-transient arrays and/or SDFG symbols for the program arguments
        sdfg_args = []
        for param in node_params:
            pname = str(param.id)
            assert isinstance(param.type, (ts.DataType))
            sdfg_args += self._add_storage(sdfg, pname, param.type, transient=False)
            self.global_symbols[pname] = param.type

        # add SDFG storage for connectivity tables
        for offset, offset_provider in dace_utils.filter_connectivities(
            self.offset_provider
        ).items():
            scalar_kind = tt.get_scalar_kind(offset_provider.index_type)
            local_dim = gtx_common.Dimension(offset, kind=gtx_common.DimensionKind.LOCAL)
            type_ = ts.FieldType(
                [offset_provider.origin_axis, local_dim], ts.ScalarType(scalar_kind)
            )
            # We store all connectivity tables as transient arrays here; later, while building
            # the field operator expressions, we change to non-transient (i.e. allocated externally)
            # the tables that are actually used. This way, we avoid adding SDFG arguments for
            # the connectivity tables that are not used. The remaining unused transient arrays
            # are removed by the dace simplify pass.
            self._add_storage(sdfg, dace_utils.connectivity_identifier(offset), type_)

        # the list of all sdfg arguments (aka non-transient arrays) which include tuple-element fields
        return [arg_name for arg_name, _ in sdfg_args]

        # the list of all sdfg arguments (aka non-transient arrays) which include tuple-element fields
        return [arg_name for arg_name, _ in sdfg_args]

    def visit_Program(self, node: gtir.Program) -> dace.SDFG:
        """Translates `ir.Program` to `dace.SDFG`.

        First, it will allocate field and scalar storage for global data. The storage
        represents global data, available everywhere in the SDFG, either containing
        external data (aka non-transient data) or temporary data (aka transient data).
        The temporary data is global, therefore available everywhere in the SDFG
        but not outside. Then, all statements are translated, one after the other.
        """
        if node.function_definitions:
            raise NotImplementedError("Functions expected to be inlined as lambda calls.")

        sdfg = dace.SDFG(node.id)
        sdfg.debuginfo = dace_utils.debug_info(node, default=sdfg.debuginfo)
        entry_state = sdfg.add_state("program_entry", is_start_block=True)

        # declarations of temporaries result in transient array definitions in the SDFG
        if node.declarations:
            temp_symbols: dict[str, str] = {}
            for decl in node.declarations:
                temp_symbols |= self._add_storage_for_temporary(decl)

            # define symbols for shape and offsets of temporary arrays as interstate edge symbols
            head_state = sdfg.add_state_after(entry_state, "init_temps", assignments=temp_symbols)
        else:
            head_state = entry_state

        sdfg_arg_names = self._add_sdfg_params(sdfg, node.params)

        # visit one statement at a time and expand the SDFG from the current head state
        for i, stmt in enumerate(node.body):
            # include `debuginfo` only for `ir.Program` and `ir.Stmt` nodes: finer granularity would be too messy
            head_state = sdfg.add_state_after(head_state, f"stmt_{i}")
<<<<<<< HEAD
            head_state._debuginfo = dace_common_util.debug_info(stmt, default=sdfg.debuginfo)
=======
            head_state._debuginfo = dace_utils.debug_info(stmt, default=sdfg.debuginfo)
>>>>>>> e73b93f5
            head_state = self.visit(stmt, sdfg=sdfg, state=head_state)

        # Create the call signature for the SDFG.
        #  Only the arguments required by the GT4Py program, i.e. `node.params`, are added
        #  as positional arguments. The implicit arguments, such as the offset providers or
        #  the arguments created by the translation process, must be passed as keyword arguments.
        sdfg.arg_names = sdfg_arg_names

        sdfg.validate()
        return sdfg

    def visit_SetAt(
        self, stmt: gtir.SetAt, sdfg: dace.SDFG, state: dace.SDFGState
    ) -> dace.SDFGState:
        """Visits a `SetAt` statement expression and writes the local result to some external storage.

        Each statement expression results in some sort of dataflow gragh writing to temporary storage.
        The translation of `SetAt` ensures that the result is written back to the target external storage.

        Returns:
          The SDFG head state, eventually updated if the target write requires a new state.
        """

        temp_fields = self._visit_expression(stmt.expr, sdfg, state)

        # the target expression could be a `SymRef` to an output node or a `make_tuple` expression
        # in case the statement returns more than one field
        target_fields = self._visit_expression(stmt.target, sdfg, state, use_temp=False)

        # convert domain expression to dictionary to ease access to dimension boundaries
        domain = dace_gtir_utils.get_domain_ranges(stmt.domain)

        expr_input_args = {
            str(sym.id)
            for sym in eve.walk_values(stmt.expr).if_isinstance(gtir.SymRef)
            if str(sym.id) in sdfg.arrays
        }
        state_input_data = {
            node.data
            for node in state.data_nodes()
            if node.data in expr_input_args and state.degree(node) != 0
        }

        target_state: Optional[dace.SDFGState] = None
        for temp, target in zip(temp_fields, target_fields, strict=True):
            target_desc = sdfg.arrays[target.data_node.data]
            assert not target_desc.transient

            if isinstance(target.data_type, ts.FieldType):
                subset = ",".join(
                    f"{domain[dim][0]}:{domain[dim][1]}" for dim in target.data_type.dims
                )
            else:
                assert len(domain) == 0
                subset = "0"

            if target.data_node.data in state_input_data:
                # if inout argument, write the result in separate next state
                # this is needed to avoid undefined behavior for expressions like: X, Y = X + 1, X
                if not target_state:
                    target_state = sdfg.add_state_after(state, f"post_{state.label}")
                # create new access nodes in the target state
                target_state.add_nedge(
                    target_state.add_access(temp.data_node.data),
                    target_state.add_access(target.data_node.data),
                    dace.Memlet(data=target.data_node.data, subset=subset, other_subset=subset),
                )
                # remove isolated access node
                state.remove_node(target.data_node)
            else:
                state.add_nedge(
                    temp.data_node,
                    target.data_node,
                    dace.Memlet(data=target.data_node.data, subset=subset, other_subset=subset),
                )

        return target_state or state

    def visit_FunCall(
        self,
        node: gtir.FunCall,
        sdfg: dace.SDFG,
        head_state: dace.SDFGState,
        reduce_identity: Optional[gtir_to_tasklet.SymbolExpr],
    ) -> gtir_builtin_translators.FieldopResult:
        # use specialized dataflow builder classes for each builtin function
        if cpm.is_call_to(node, "if_"):
            return gtir_builtin_translators.translate_if(
                node, sdfg, head_state, self, reduce_identity
            )
        elif cpm.is_call_to(node, "make_tuple"):
            return gtir_builtin_translators.translate_make_tuple(
                node, sdfg, head_state, self, reduce_identity
            )
        elif cpm.is_call_to(node, "tuple_get"):
            return gtir_builtin_translators.translate_tuple_get(
                node, sdfg, head_state, self, reduce_identity
            )
        elif cpm.is_applied_as_fieldop(node):
            return gtir_builtin_translators.translate_as_field_op(
                node, sdfg, head_state, self, reduce_identity
            )
        elif isinstance(node.fun, gtir.Lambda):
            lambda_args = [
                self.visit(
                    arg,
                    sdfg=sdfg,
                    head_state=head_state,
                    reduce_identity=reduce_identity,
                )
                for arg in node.args
            ]

            return self.visit(
                node.fun,
                sdfg=sdfg,
                head_state=head_state,
                reduce_identity=reduce_identity,
                args=lambda_args,
            )
        elif isinstance(node.type, ts.ScalarType):
            return gtir_builtin_translators.translate_scalar_expr(
                node, sdfg, head_state, self, reduce_identity
            )
        elif isinstance(node.type, ts.ScalarType):
            return gtir_builtin_translators.translate_scalar_expr(
                node, sdfg, head_state, self, reduce_identity
            )
        elif isinstance(node.type, ts.ScalarType):
            return gtir_builtin_translators.translate_scalar_expr(
                node, sdfg, head_state, self, reduce_identity
            )
        else:
            raise NotImplementedError(f"Unexpected 'FunCall' expression ({node}).")

    def visit_Lambda(
        self,
        node: gtir.Lambda,
        sdfg: dace.SDFG,
        head_state: dace.SDFGState,
        reduce_identity: Optional[gtir_to_tasklet.SymbolExpr],
        args: list[gtir_builtin_translators.FieldopResult],
    ) -> gtir_builtin_translators.FieldopResult:
        """
        Translates a `Lambda` node to a nested SDFG in the current state.

        All arguments to lambda functions are fields (i.e. `as_fieldop`, field or scalar `gtir.SymRef`,
        nested let-lambdas thereof). The reason for creating a nested SDFG is to define local symbols
        (the lambda paremeters) that map to parent fields, either program arguments or temporary fields.

        If the lambda has a parameter whose name is already present in `GTIRToSDFG.global_symbols`,
        i.e. a lambda parameter with the same name as a symbol in scope, the parameter will shadow
        the previous symbol during traversal of the lambda expression.
        """
<<<<<<< HEAD
        lambda_args = [(str(param.id), arg) for param, arg in zip(node.params, args, strict=True)]
        lambda_arg_types = {
            pname: dace_fieldview_util.get_tuple_type(arg)
            if isinstance(arg, tuple)
            else arg.data_type
            for pname, arg in lambda_args
        }

        # inherit symbols from parent scope but eventually override with local symbols
        lambda_symbols = {
            p_name: p_type for p_name, p_type in (self.global_symbols | lambda_arg_types).items()
        }

=======
        lambda_args_mapping = [
            (str(param.id), arg) for param, arg in zip(node.params, args, strict=True)
        ]

        # inherit symbols from parent scope but eventually override with local symbols
        lambda_symbols = self.global_symbols | {
            pname: dace_gtir_utils.get_tuple_type(arg) if isinstance(arg, tuple) else arg.data_type
            for pname, arg in lambda_args_mapping
        }

        # lower let-statement lambda node as a nested SDFG
>>>>>>> e73b93f5
        lambda_translator = GTIRToSDFG(self.offset_provider, lambda_symbols)
        nsdfg = dace.SDFG(f"{sdfg.label}_lambda")
        nstate = nsdfg.add_state("lambda")

        # add sdfg storage for the symbols that need to be passed as input parameters
        lambda_translator._add_sdfg_params(
            nsdfg,
            node_params=[
                gtir.Sym(id=p_name, type=p_type) for p_name, p_type in lambda_symbols.items()
            ],
        )

        lambda_result = lambda_translator.visit(
            node.expr,
            sdfg=nsdfg,
            head_state=nstate,
            reduce_identity=reduce_identity,
        )

        def _flatten_tuples(
            name: str,
            arg: gtir_builtin_translators.FieldopResult,
        ) -> list[tuple[str, gtir_builtin_translators.Field]]:
            if isinstance(arg, tuple):
<<<<<<< HEAD
                tuple_type = dace_fieldview_util.get_tuple_type(arg)
                tuple_field_names = [
                    arg_name
                    for arg_name, _ in dace_fieldview_util.get_tuple_fields(name, tuple_type)
=======
                tuple_type = dace_gtir_utils.get_tuple_type(arg)
                tuple_field_names = [
                    arg_name for arg_name, _ in dace_gtir_utils.get_tuple_fields(name, tuple_type)
>>>>>>> e73b93f5
                ]
                tuple_args = zip(tuple_field_names, arg, strict=True)
                return list(
                    itertools.chain(*[_flatten_tuples(fname, farg) for fname, farg in tuple_args])
                )
            else:
                return [(name, arg)]

        # Process lambda inputs
        #
        lambda_arg_nodes = dict(
<<<<<<< HEAD
            itertools.chain(*[_flatten_tuples(pname, arg) for pname, arg in lambda_args])
        )
        connectivity_tables = {
            dace_common_util.connectivity_identifier(offset)
            for offset in dace_common_util.filter_connectivities(self.offset_provider)
=======
            itertools.chain(*[_flatten_tuples(pname, arg) for pname, arg in lambda_args_mapping])
        )
        connectivity_arrays = {
            dace_utils.connectivity_identifier(offset)
            for offset in dace_utils.filter_connectivities(self.offset_provider)
>>>>>>> e73b93f5
        }

        input_memlets = {}
        nsdfg_symbols_mapping: dict[str, dace.symbolic.SymExpr] = {}
        for nsdfg_dataname, nsdfg_datadesc in nsdfg.arrays.items():
            if nsdfg_datadesc.transient:
                continue
            datadesc: Optional[dace.dtypes.Data] = None
            if nsdfg_dataname in lambda_arg_nodes:
                src_node = lambda_arg_nodes[nsdfg_dataname].data_node
                dataname = src_node.data
                datadesc = src_node.desc(sdfg)
            else:
                dataname = nsdfg_dataname
                datadesc = sdfg.arrays[nsdfg_dataname]
<<<<<<< HEAD
                # ensure that connectivity tables are non-transient arrays in parent SDFG
                if dataname in connectivity_tables:
                    datadesc.transient = False
=======
>>>>>>> e73b93f5

            # ensure that connectivity tables are non-transient arrays in parent SDFG
            if dataname in connectivity_arrays:
                datadesc.transient = False

<<<<<<< HEAD
=======
            input_memlets[nsdfg_dataname] = sdfg.make_array_memlet(dataname)

            nsdfg_symbols_mapping |= {
                str(nested_symbol): parent_symbol
                for nested_symbol, parent_symbol in zip(
                    [*nsdfg_datadesc.shape, *nsdfg_datadesc.strides],
                    [*datadesc.shape, *datadesc.strides],
                    strict=True,
                )
                if isinstance(nested_symbol, dace.symbol)
            }

>>>>>>> e73b93f5
        # Process lambda outputs
        #
        lambda_output_nodes: list[gtir_builtin_translators.Field] = list(
            gtx_utils.flatten_nested_tuple(lambda_result)
<<<<<<< HEAD
        )
        # sanity check on isolated nodes
        assert all(
            nstate.degree(x.data_node) == 0
            for x in lambda_output_nodes
            if x.data_node.data in input_memlets
        )
=======
        )
        # sanity check on isolated nodes
        assert all(
            nstate.degree(x.data_node) == 0
            for x in lambda_output_nodes
            if x.data_node.data in input_memlets
        )
>>>>>>> e73b93f5
        # keep only non-isolated output nodes
        lambda_outputs = {
            x.data_node.data for x in lambda_output_nodes if x.data_node.data not in input_memlets
        }

        if lambda_outputs:
            nsdfg_node = head_state.add_nested_sdfg(
                nsdfg,
                parent=sdfg,
                inputs=set(input_memlets.keys()),
                outputs=lambda_outputs,
                symbol_mapping=nsdfg_symbols_mapping,
<<<<<<< HEAD
                debuginfo=dace_common_util.debug_info(node, default=sdfg.debuginfo),
=======
                debuginfo=dace_utils.debug_info(node, default=sdfg.debuginfo),
>>>>>>> e73b93f5
            )

            for connector, memlet in input_memlets.items():
                if connector in lambda_arg_nodes:
                    src_node = lambda_arg_nodes[connector].data_node
                else:
                    src_node = head_state.add_access(memlet.data)

                head_state.add_edge(src_node, None, nsdfg_node, connector, memlet)

        def make_temps(
            x: gtir_builtin_translators.Field,
        ) -> gtir_builtin_translators.Field:
            if x.data_node.data in lambda_outputs:
                connector = x.data_node.data
                desc = x.data_node.desc(nsdfg)
                # make lambda result non-transient and map it to external temporary
                desc.transient = False
                # isolated access node will make validation fail
                if nstate.degree(x.data_node) == 0:
                    nstate.remove_node(x.data_node)
                temp, _ = sdfg.add_temp_transient_like(desc)
                dst_node = head_state.add_access(temp)
                head_state.add_edge(
<<<<<<< HEAD
                    nsdfg_node, connector, dst_node, None, dace.Memlet.from_array(temp, desc)
=======
                    nsdfg_node, connector, dst_node, None, sdfg.make_array_memlet(temp)
>>>>>>> e73b93f5
                )
                return gtir_builtin_translators.Field(dst_node, x.data_type)
            elif x.data_node.data in lambda_arg_nodes:
                nstate.remove_node(x.data_node)
                return lambda_arg_nodes[x.data_node.data]
            else:
                nstate.remove_node(x.data_node)
                data_node = head_state.add_access(x.data_node.data)
                return gtir_builtin_translators.Field(data_node, x.data_type)

        return gtx_utils.tree_map(make_temps)(lambda_result)

    def visit_Literal(
        self,
        node: gtir.Literal,
        sdfg: dace.SDFG,
        head_state: dace.SDFGState,
        reduce_identity: Optional[gtir_to_tasklet.SymbolExpr],
    ) -> gtir_builtin_translators.FieldopResult:
        return gtir_builtin_translators.translate_literal(
            node, sdfg, head_state, self, reduce_identity=None
        )

    def visit_SymRef(
        self,
        node: gtir.SymRef,
        sdfg: dace.SDFG,
        head_state: dace.SDFGState,
        reduce_identity: Optional[gtir_to_tasklet.SymbolExpr],
    ) -> gtir_builtin_translators.FieldopResult:
        return gtir_builtin_translators.translate_symbol_ref(
            node, sdfg, head_state, self, reduce_identity=None
        )


def build_sdfg_from_gtir(
    program: gtir.Program,
    offset_provider: dict[str, gtx_common.Connectivity | gtx_common.Dimension],
) -> dace.SDFG:
    """
    Receives a GTIR program and lowers it to a DaCe SDFG.

    The lowering to SDFG requires that the program node is type-annotated, therefore this function
    runs type ineference as first step.
    As a final step, it runs the `simplify` pass to ensure that the SDFG is in the DaCe canonical form.

    Arguments:
        program: The GTIR program node to be lowered to SDFG
        offset_provider: The definitions of offset providers used by the program node

    Returns:
        An SDFG in the DaCe canonical form (simplified)
    """
    program = gtir_type_inference.infer(program, offset_provider=offset_provider)
    sdfg_genenerator = GTIRToSDFG(offset_provider)
    sdfg = sdfg_genenerator.visit(program)
    assert isinstance(sdfg, dace.SDFG)

    gtx_transformations.gt_simplify(sdfg)
    return sdfg<|MERGE_RESOLUTION|>--- conflicted
+++ resolved
@@ -180,32 +180,20 @@
         """
         tuple_fields = []
         if isinstance(symbol_type, ts.TupleType):
-<<<<<<< HEAD
-            for tname, tsymbol_type in dace_fieldview_util.get_tuple_fields(
-=======
             for tname, tsymbol_type in dace_gtir_utils.get_tuple_fields(
->>>>>>> e73b93f5
                 name, symbol_type, flatten=True
             ):
                 tuple_fields.extend(
                     self._add_storage(sdfg, tname, tsymbol_type, transient, is_tuple_member=True)
                 )
         elif isinstance(symbol_type, ts.FieldType):
-<<<<<<< HEAD
-            dtype = dace_fieldview_util.as_dace_type(symbol_type.dtype)
-=======
             dtype = dace_utils.as_dace_type(symbol_type.dtype)
->>>>>>> e73b93f5
             # use symbolic shape, which allows to invoke the program with fields of different size;
             # and symbolic strides, which enables decoupling the memory layout from generated code.
             sym_shape, sym_strides = self._make_array_shape_and_strides(name, symbol_type.dims)
             sdfg.add_array(name, sym_shape, dtype, strides=sym_strides, transient=transient)
         elif isinstance(symbol_type, ts.ScalarType):
-<<<<<<< HEAD
-            dtype = dace_fieldview_util.as_dace_type(symbol_type)
-=======
             dtype = dace_utils.as_dace_type(symbol_type)
->>>>>>> e73b93f5
             # Scalar arguments passed to the program are represented as symbols in DaCe SDFG;
             # the exception are members of tuple arguments, that are represented as scalar containers.
             # The field size is sometimes passed as scalar argument to the program, so we have to
@@ -298,9 +286,6 @@
         # the list of all sdfg arguments (aka non-transient arrays) which include tuple-element fields
         return [arg_name for arg_name, _ in sdfg_args]
 
-        # the list of all sdfg arguments (aka non-transient arrays) which include tuple-element fields
-        return [arg_name for arg_name, _ in sdfg_args]
-
     def visit_Program(self, node: gtir.Program) -> dace.SDFG:
         """Translates `ir.Program` to `dace.SDFG`.
 
@@ -334,11 +319,7 @@
         for i, stmt in enumerate(node.body):
             # include `debuginfo` only for `ir.Program` and `ir.Stmt` nodes: finer granularity would be too messy
             head_state = sdfg.add_state_after(head_state, f"stmt_{i}")
-<<<<<<< HEAD
-            head_state._debuginfo = dace_common_util.debug_info(stmt, default=sdfg.debuginfo)
-=======
             head_state._debuginfo = dace_utils.debug_info(stmt, default=sdfg.debuginfo)
->>>>>>> e73b93f5
             head_state = self.visit(stmt, sdfg=sdfg, state=head_state)
 
         # Create the call signature for the SDFG.
@@ -493,21 +474,6 @@
         i.e. a lambda parameter with the same name as a symbol in scope, the parameter will shadow
         the previous symbol during traversal of the lambda expression.
         """
-<<<<<<< HEAD
-        lambda_args = [(str(param.id), arg) for param, arg in zip(node.params, args, strict=True)]
-        lambda_arg_types = {
-            pname: dace_fieldview_util.get_tuple_type(arg)
-            if isinstance(arg, tuple)
-            else arg.data_type
-            for pname, arg in lambda_args
-        }
-
-        # inherit symbols from parent scope but eventually override with local symbols
-        lambda_symbols = {
-            p_name: p_type for p_name, p_type in (self.global_symbols | lambda_arg_types).items()
-        }
-
-=======
         lambda_args_mapping = [
             (str(param.id), arg) for param, arg in zip(node.params, args, strict=True)
         ]
@@ -519,7 +485,6 @@
         }
 
         # lower let-statement lambda node as a nested SDFG
->>>>>>> e73b93f5
         lambda_translator = GTIRToSDFG(self.offset_provider, lambda_symbols)
         nsdfg = dace.SDFG(f"{sdfg.label}_lambda")
         nstate = nsdfg.add_state("lambda")
@@ -544,16 +509,9 @@
             arg: gtir_builtin_translators.FieldopResult,
         ) -> list[tuple[str, gtir_builtin_translators.Field]]:
             if isinstance(arg, tuple):
-<<<<<<< HEAD
-                tuple_type = dace_fieldview_util.get_tuple_type(arg)
-                tuple_field_names = [
-                    arg_name
-                    for arg_name, _ in dace_fieldview_util.get_tuple_fields(name, tuple_type)
-=======
                 tuple_type = dace_gtir_utils.get_tuple_type(arg)
                 tuple_field_names = [
                     arg_name for arg_name, _ in dace_gtir_utils.get_tuple_fields(name, tuple_type)
->>>>>>> e73b93f5
                 ]
                 tuple_args = zip(tuple_field_names, arg, strict=True)
                 return list(
@@ -565,19 +523,11 @@
         # Process lambda inputs
         #
         lambda_arg_nodes = dict(
-<<<<<<< HEAD
-            itertools.chain(*[_flatten_tuples(pname, arg) for pname, arg in lambda_args])
-        )
-        connectivity_tables = {
-            dace_common_util.connectivity_identifier(offset)
-            for offset in dace_common_util.filter_connectivities(self.offset_provider)
-=======
             itertools.chain(*[_flatten_tuples(pname, arg) for pname, arg in lambda_args_mapping])
         )
         connectivity_arrays = {
             dace_utils.connectivity_identifier(offset)
             for offset in dace_utils.filter_connectivities(self.offset_provider)
->>>>>>> e73b93f5
         }
 
         input_memlets = {}
@@ -593,19 +543,11 @@
             else:
                 dataname = nsdfg_dataname
                 datadesc = sdfg.arrays[nsdfg_dataname]
-<<<<<<< HEAD
-                # ensure that connectivity tables are non-transient arrays in parent SDFG
-                if dataname in connectivity_tables:
-                    datadesc.transient = False
-=======
->>>>>>> e73b93f5
 
             # ensure that connectivity tables are non-transient arrays in parent SDFG
             if dataname in connectivity_arrays:
                 datadesc.transient = False
 
-<<<<<<< HEAD
-=======
             input_memlets[nsdfg_dataname] = sdfg.make_array_memlet(dataname)
 
             nsdfg_symbols_mapping |= {
@@ -618,12 +560,10 @@
                 if isinstance(nested_symbol, dace.symbol)
             }
 
->>>>>>> e73b93f5
         # Process lambda outputs
         #
         lambda_output_nodes: list[gtir_builtin_translators.Field] = list(
             gtx_utils.flatten_nested_tuple(lambda_result)
-<<<<<<< HEAD
         )
         # sanity check on isolated nodes
         assert all(
@@ -631,15 +571,6 @@
             for x in lambda_output_nodes
             if x.data_node.data in input_memlets
         )
-=======
-        )
-        # sanity check on isolated nodes
-        assert all(
-            nstate.degree(x.data_node) == 0
-            for x in lambda_output_nodes
-            if x.data_node.data in input_memlets
-        )
->>>>>>> e73b93f5
         # keep only non-isolated output nodes
         lambda_outputs = {
             x.data_node.data for x in lambda_output_nodes if x.data_node.data not in input_memlets
@@ -652,11 +583,7 @@
                 inputs=set(input_memlets.keys()),
                 outputs=lambda_outputs,
                 symbol_mapping=nsdfg_symbols_mapping,
-<<<<<<< HEAD
-                debuginfo=dace_common_util.debug_info(node, default=sdfg.debuginfo),
-=======
                 debuginfo=dace_utils.debug_info(node, default=sdfg.debuginfo),
->>>>>>> e73b93f5
             )
 
             for connector, memlet in input_memlets.items():
@@ -681,11 +608,7 @@
                 temp, _ = sdfg.add_temp_transient_like(desc)
                 dst_node = head_state.add_access(temp)
                 head_state.add_edge(
-<<<<<<< HEAD
-                    nsdfg_node, connector, dst_node, None, dace.Memlet.from_array(temp, desc)
-=======
                     nsdfg_node, connector, dst_node, None, sdfg.make_array_memlet(temp)
->>>>>>> e73b93f5
                 )
                 return gtir_builtin_translators.Field(dst_node, x.data_type)
             elif x.data_node.data in lambda_arg_nodes:
