# GT4Py - GridTools Framework
#
# Copyright (c) 2014-2023, ETH Zurich
# All rights reserved.
#
# This file is part of the GT4Py project and the GridTools framework.
# GT4Py is free software: you can redistribute it and/or modify it under
# the terms of the GNU General Public License as published by the
# Free Software Foundation, either version 3 of the License, or any later
# version. See the LICENSE.txt file at the top-level directory of this
# distribution for a copy of the license or check <https://www.gnu.org/licenses/>.
#
# SPDX-License-Identifier: GPL-3.0-or-later

from __future__ import annotations

from typing import Any, Mapping, Optional

import dace

<<<<<<< HEAD
from gt4py.next.common import Connectivity, Dimension, DimensionKind
from gt4py.next.iterator import ir as itir
=======
from gt4py.next import common as gtx_common
from gt4py.next.iterator import ir as gtir
>>>>>>> abf3918b
from gt4py.next.iterator.ir_utils import common_pattern_matcher as cpm
from gt4py.next.program_processors.runners.dace_fieldview import gtir_python_codegen
from gt4py.next.type_system import type_specifications as ts


def as_dace_type(type_: ts.ScalarType) -> dace.typeclass:
    """Converts GT4Py scalar type to corresponding DaCe type."""
    match type_.kind:
        case ts.ScalarKind.BOOL:
            return dace.bool_
        case ts.ScalarKind.INT32:
            return dace.int32
        case ts.ScalarKind.INT64:
            return dace.int64
        case ts.ScalarKind.FLOAT32:
            return dace.float32
        case ts.ScalarKind.FLOAT64:
            return dace.float64
        case _:
            raise ValueError(f"Scalar type '{type_}' not supported.")


def as_scalar_type(typestr: str) -> ts.ScalarType:
    """Obtain GT4Py scalar type from generic numpy string representation."""
    try:
        kind = getattr(ts.ScalarKind, typestr.upper())
    except AttributeError as ex:
        raise ValueError(f"Data type {typestr} not supported.") from ex
    return ts.ScalarType(kind)


<<<<<<< HEAD
def connectivity_identifier(name: str) -> str:
    return f"connectivity_{name}"


def debuginfo(
    node: itir.Node, debuginfo: Optional[dace.dtypes.DebugInfo] = None
=======
def debug_info(
    node: gtir.Node, *, default: Optional[dace.dtypes.DebugInfo] = None
>>>>>>> abf3918b
) -> Optional[dace.dtypes.DebugInfo]:
    location = node.location
    if location:
        return dace.dtypes.DebugInfo(
            start_line=location.line,
            start_column=location.column if location.column else 0,
            end_line=location.end_line if location.end_line else -1,
            end_column=location.end_column if location.end_column else 0,
            filename=location.filename,
        )
    return default


def filter_connectivities(offset_provider: Mapping[str, Any]) -> dict[str, gtx_common.Connectivity]:
    """
    Filter offset providers of type `Connectivity`.

    In other words, filter out the cartesian offset providers.
    Returns a new dictionary containing only `Connectivity` values.
    """
    return {
        offset: table
        for offset, table in offset_provider.items()
        if isinstance(table, gtx_common.Connectivity)
    }


def get_domain(
    node: gtir.Expr,
) -> list[tuple[gtx_common.Dimension, dace.symbolic.SymbolicType, dace.symbolic.SymbolicType]]:
    """
    Specialized visit method for domain expressions.

    Returns for each domain dimension the corresponding range.

    TODO: Domain expressions will be recurrent in the GTIR program. An interesting idea
          would be to cache the results of lowering here (e.g. using `functools.lru_cache`)
    """
    assert cpm.is_call_to(node, ("cartesian_domain", "unstructured_domain"))

    domain = []
    for named_range in node.args:
        assert cpm.is_call_to(named_range, "named_range")
        assert len(named_range.args) == 3
        axis = named_range.args[0]
        assert isinstance(axis, gtir.AxisLiteral)
        bounds = [
            dace.symbolic.SymExpr(gtir_python_codegen.get_source(arg))
            for arg in named_range.args[1:3]
        ]
        dim = gtx_common.Dimension(axis.value, axis.kind)
        domain.append((dim, bounds[0], bounds[1]))

    return domain


def get_domain_ranges(
    node: gtir.Expr,
) -> dict[gtx_common.Dimension, tuple[dace.symbolic.SymbolicType, dace.symbolic.SymbolicType]]:
    """
    Returns domain represented in dictionary form.
    """
    domain = get_domain(node)

    return {dim: (lb, ub) for dim, lb, ub in domain}


def get_map_variable(dim: gtx_common.Dimension) -> str:
    """
    Format map variable name based on the naming convention for application-specific SDFG transformations.
    """
<<<<<<< HEAD
    return gtir_to_tasklet.PythonCodegen().visit(node)


def get_neighbors_field_type(offset: str, dtype: dace.typeclass) -> ts.FieldType:
    """Utility function to obtain the descriptor for a local field of neighbors."""
    scalar_type = as_scalar_type(str(dtype.as_numpy_dtype()))
    return ts.FieldType(
        [Dimension(offset, DimensionKind.LOCAL)],
        scalar_type,
    )
=======
    suffix = "dim" if dim.kind == gtx_common.DimensionKind.LOCAL else ""
    return f"i_{dim.value}_gtx_{dim.kind}{suffix}"
>>>>>>> abf3918b
<|MERGE_RESOLUTION|>--- conflicted
+++ resolved
@@ -18,13 +18,8 @@
 
 import dace
 
-<<<<<<< HEAD
-from gt4py.next.common import Connectivity, Dimension, DimensionKind
-from gt4py.next.iterator import ir as itir
-=======
 from gt4py.next import common as gtx_common
 from gt4py.next.iterator import ir as gtir
->>>>>>> abf3918b
 from gt4py.next.iterator.ir_utils import common_pattern_matcher as cpm
 from gt4py.next.program_processors.runners.dace_fieldview import gtir_python_codegen
 from gt4py.next.type_system import type_specifications as ts
@@ -56,17 +51,8 @@
     return ts.ScalarType(kind)
 
 
-<<<<<<< HEAD
-def connectivity_identifier(name: str) -> str:
-    return f"connectivity_{name}"
-
-
-def debuginfo(
-    node: itir.Node, debuginfo: Optional[dace.dtypes.DebugInfo] = None
-=======
 def debug_info(
     node: gtir.Node, *, default: Optional[dace.dtypes.DebugInfo] = None
->>>>>>> abf3918b
 ) -> Optional[dace.dtypes.DebugInfo]:
     location = node.location
     if location:
@@ -138,18 +124,5 @@
     """
     Format map variable name based on the naming convention for application-specific SDFG transformations.
     """
-<<<<<<< HEAD
-    return gtir_to_tasklet.PythonCodegen().visit(node)
-
-
-def get_neighbors_field_type(offset: str, dtype: dace.typeclass) -> ts.FieldType:
-    """Utility function to obtain the descriptor for a local field of neighbors."""
-    scalar_type = as_scalar_type(str(dtype.as_numpy_dtype()))
-    return ts.FieldType(
-        [Dimension(offset, DimensionKind.LOCAL)],
-        scalar_type,
-    )
-=======
     suffix = "dim" if dim.kind == gtx_common.DimensionKind.LOCAL else ""
-    return f"i_{dim.value}_gtx_{dim.kind}{suffix}"
->>>>>>> abf3918b
+    return f"i_{dim.value}_gtx_{dim.kind}{suffix}"