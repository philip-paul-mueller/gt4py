--- conflicted
+++ resolved
@@ -191,27 +191,15 @@
     domain = dace_gtir_utils.get_domain(domain_expr)
 
     if cpm.is_applied_reduce(stencil_expr.expr):
-        # the reduce identity value is used to fill the skip values in neighbors list
         if reduce_identity is not None:
             raise NotImplementedError("nested reductions not supported.")
-<<<<<<< HEAD
-        _, _, reduce_identity = gtir_to_tasklet.get_reduce_params(stencil_expr.expr)
-        reduce_identity_for_args = reduce_identity
-    elif cpm.is_call_to(stencil_expr.expr, "neighbors"):
-        # we do not support nested reduction, so the reduction identity value
-        # is used by the current neighbors expression to fill the skip values
-        reduce_identity_for_args = None
-    else:
-        reduce_identity_for_args = reduce_identity
-=======
 
         # the reduce identity value is used to fill the skip values in neighbors list
         _, _, reduce_identity = gtir_dataflow.get_reduce_params(stencil_expr.expr)
->>>>>>> 92e83f31
 
     # visit the list of arguments to be passed to the lambda expression
     stencil_args = [
-        _parse_fieldop_arg(arg, sdfg, state, sdfg_builder, domain, reduce_identity_for_args)
+        _parse_fieldop_arg(arg, sdfg, state, sdfg_builder, domain, reduce_identity)
         for arg in node.args
     ]
 
