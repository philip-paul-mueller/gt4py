# GT4Py - GridTools Framework
#
# Copyright (c) 2014-2024, ETH Zurich
# All rights reserved.
#
# Please, refer to the LICENSE file in the root directory.
# SPDX-License-Identifier: BSD-3-Clause

from __future__ import annotations

import abc
import dataclasses
from typing import TYPE_CHECKING, Optional, Protocol, TypeAlias

import dace
import dace.subsets as sbs

from gt4py.next import common as gtx_common
from gt4py.next.iterator import ir as gtir
from gt4py.next.iterator.ir_utils import common_pattern_matcher as cpm
from gt4py.next.iterator.type_system import type_specifications as gtir_ts
from gt4py.next.program_processors.runners.dace_fieldview import (
    gtir_python_codegen,
    gtir_to_tasklet,
    utility as dace_fieldview_util,
)
from gt4py.next.type_system import type_specifications as ts


if TYPE_CHECKING:
    from gt4py.next.program_processors.runners.dace_fieldview import gtir_to_sdfg


IteratorIndexDType: TypeAlias = dace.int32  # type of iterator indexes


@dataclasses.dataclass(frozen=True)
class Field:
    data_node: dace.nodes.AccessNode
    data_type: ts.FieldType | ts.ScalarType


FieldopResult: TypeAlias = Field | tuple["FieldopResult", ...]


class PrimitiveTranslator(Protocol):
    @abc.abstractmethod
    def __call__(
        self,
        node: gtir.Node,
        sdfg: dace.SDFG,
        state: dace.SDFGState,
        sdfg_builder: gtir_to_sdfg.SDFGBuilder,
        reduce_identity: Optional[gtir_to_tasklet.SymbolExpr],
    ) -> FieldopResult:
        """Creates the dataflow subgraph representing a GTIR primitive function.

        This method is used by derived classes to build a specialized subgraph
        for a specific GTIR primitive function.

        Arguments:
            node: The GTIR node describing the primitive to be lowered
            sdfg: The SDFG where the primitive subgraph should be instantiated
            state: The SDFG state where the result of the primitive function should be made available
            sdfg_builder: The object responsible for visiting child nodes of the primitive node.
            reduce_identity: The value of the reduction identity, in case the primitive node
                is visited in the context of a reduction expression. This value is used
                by the `neighbors` primitive to provide the default value of skip neighbors.

        Returns:
            A list of data access nodes and the associated GT4Py data type, which provide
            access to the result of the primitive subgraph. The GT4Py data type is useful
            in the case the returned data is an array, because the type provdes the domain
            information (e.g. order of dimensions, dimension types).
        """


def _parse_fieldop_arg(
    node: gtir.Expr,
    sdfg: dace.SDFG,
    state: dace.SDFGState,
    sdfg_builder: gtir_to_sdfg.SDFGBuilder,
    domain: list[
        tuple[gtx_common.Dimension, dace.symbolic.SymbolicType, dace.symbolic.SymbolicType]
    ],
    reduce_identity: Optional[gtir_to_tasklet.SymbolExpr],
) -> gtir_to_tasklet.IteratorExpr | gtir_to_tasklet.MemletExpr:
    arg = sdfg_builder.visit(
        node,
        sdfg=sdfg,
        head_state=state,
        reduce_identity=reduce_identity,
    )

    # arguments passed to field opeator should be plain fields, not tuples of fields
    if not isinstance(arg, Field):
        raise ValueError(f"Received {node} as argument to field operator, expected a field.")

    if isinstance(arg.data_type, ts.ScalarType):
        return gtir_to_tasklet.MemletExpr(arg.data_node, sbs.Indices([0]))
    elif isinstance(arg.data_type, ts.FieldType):
        indices: dict[gtx_common.Dimension, gtir_to_tasklet.IteratorIndexExpr] = {
            dim: gtir_to_tasklet.SymbolExpr(
                dace_fieldview_util.get_map_variable(dim),
                IteratorIndexDType,
            )
            for dim, _, _ in domain
        }
        dims = arg.data_type.dims + (
            # we add an extra anonymous dimension in the iterator definition to enable
            # dereferencing elements in `ListType`
            [gtx_common.Dimension("")] if isinstance(arg.data_type.dtype, gtir_ts.ListType) else []
        )
        return gtir_to_tasklet.IteratorExpr(arg.data_node, dims, indices)
    else:
        raise NotImplementedError(f"Node type {type(arg.data_type)} not supported.")


def _create_temporary_field(
    sdfg: dace.SDFG,
    state: dace.SDFGState,
    domain: list[
        tuple[gtx_common.Dimension, dace.symbolic.SymbolicType, dace.symbolic.SymbolicType]
    ],
    node_type: ts.FieldType,
    output_desc: dace.data.Data,
) -> Field:
    domain_dims, domain_lbs, domain_ubs = zip(*domain)
    field_dims = list(domain_dims)
    field_shape = [
        # diff between upper and lower bound
        (ub - lb)
        for lb, ub in zip(domain_lbs, domain_ubs)
    ]
    field_offset: Optional[list[dace.symbolic.SymbolicType]] = None
    if any(domain_lbs):
        field_offset = [-lb for lb in domain_lbs]

    if isinstance(output_desc, dace.data.Array):
        assert isinstance(node_type.dtype, gtir_ts.ListType)
        field_dtype = node_type.dtype.element_type
        # extend the array with the local dimensions added by the field operator (e.g. `neighbors`)
        field_shape.extend(output_desc.shape)
    elif isinstance(output_desc, dace.data.Scalar):
        field_dtype = node_type.dtype
    else:
        raise ValueError(f"Cannot create field for dace type {output_desc}.")

    # allocate local temporary storage
    temp_name, _ = sdfg.add_temp_transient(
        field_shape, dace_fieldview_util.as_dace_type(field_dtype), offset=field_offset
    )
    field_node = state.add_access(temp_name)
    field_type = ts.FieldType(field_dims, node_type.dtype)

    return Field(field_node, field_type)


def translate_as_field_op(
    node: gtir.Node,
    sdfg: dace.SDFG,
    state: dace.SDFGState,
    sdfg_builder: gtir_to_sdfg.SDFGBuilder,
    reduce_identity: Optional[gtir_to_tasklet.SymbolExpr],
) -> FieldopResult:
    """Generates the dataflow subgraph for the `as_fieldop` builtin function."""
    assert isinstance(node, gtir.FunCall)
    assert cpm.is_call_to(node.fun, "as_fieldop")
    assert isinstance(node.type, ts.FieldType)

    fun_node = node.fun
    assert len(fun_node.args) == 2
    stencil_expr, domain_expr = fun_node.args
    # expect stencil (represented as a lambda function) as first argument
    assert isinstance(stencil_expr, gtir.Lambda)
    # the domain of the field operator is passed as second argument
    assert isinstance(domain_expr, gtir.FunCall)

    # add local storage to compute the field operator over the given domain
    domain = dace_fieldview_util.get_domain(domain_expr)
    assert isinstance(node.type, ts.FieldType)

    if cpm.is_applied_reduce(stencil_expr.expr):
        if reduce_identity is not None:
            raise NotImplementedError("nested reductions not supported.")

        # the reduce identity value is used to fill the skip values in neighbors list
        _, _, reduce_identity = gtir_to_tasklet.get_reduce_params(stencil_expr.expr)

    # first visit the list of arguments and build a symbol map
    stencil_args = [
        _parse_fieldop_arg(arg, sdfg, state, sdfg_builder, domain, reduce_identity)
        for arg in node.args
    ]

    # represent the field operator as a mapped tasklet graph, which will range over the field domain
    taskgen = gtir_to_tasklet.LambdaToTasklet(sdfg, state, sdfg_builder, reduce_identity)
    input_connections, output_expr = taskgen.visit(stencil_expr, args=stencil_args)
    assert isinstance(output_expr, gtir_to_tasklet.ValueExpr)
    output_desc = output_expr.node.desc(sdfg)

    # retrieve the tasklet node which writes the result
    last_node = state.in_edges(output_expr.node)[0].src
    if isinstance(last_node, dace.nodes.Tasklet):
        # the last transient node can be deleted
        last_node_connector = state.in_edges(output_expr.node)[0].src_conn
        state.remove_node(output_expr.node)
    else:
        last_node = output_expr.node
        last_node_connector = None

    # allocate local temporary storage for the result field
    result_field = _create_temporary_field(sdfg, state, domain, node.type, output_desc)

    # assume tasklet with single output
    output_subset = [dace_fieldview_util.get_map_variable(dim) for dim, _, _ in domain]
    if isinstance(output_desc, dace.data.Array):
        # additional local dimension for neighbors
        assert set(output_desc.offset) == {0}
        output_subset.extend(f"0:{size}" for size in output_desc.shape)

    # create map range corresponding to the field operator domain
    map_ranges = {dace_fieldview_util.get_map_variable(dim): f"{lb}:{ub}" for dim, lb, ub in domain}
    me, mx = sdfg_builder.add_map("field_op", state, map_ranges)

    if len(input_connections) == 0:
        # dace requires an empty edge from map entry node to tasklet node, in case there no input memlets
        state.add_nedge(me, last_node, dace.Memlet())
    else:
        for data_node, data_subset, lambda_node, lambda_connector in input_connections:
            memlet = dace.Memlet(data=data_node.data, subset=data_subset)
            state.add_memlet_path(
                data_node,
                me,
                lambda_node,
                dst_conn=lambda_connector,
                memlet=memlet,
            )
    state.add_memlet_path(
        last_node,
        mx,
        result_field.data_node,
        src_conn=last_node_connector,
        memlet=dace.Memlet(data=result_field.data_node.data, subset=",".join(output_subset)),
    )

    return result_field


def translate_cond(
    node: gtir.Node,
    sdfg: dace.SDFG,
    state: dace.SDFGState,
    sdfg_builder: gtir_to_sdfg.SDFGBuilder,
    reduce_identity: Optional[gtir_to_tasklet.SymbolExpr],
) -> FieldopResult:
    """Generates the dataflow subgraph for the `cond` builtin function."""
    assert cpm.is_call_to(node, "cond")
    assert len(node.args) == 3
    cond_expr, true_expr, false_expr = node.args

    # expect condition as first argument
    cond = gtir_python_codegen.get_source(cond_expr)

    # use current head state to terminate the dataflow, and add a entry state
    # to connect the true/false branch states as follows:
    #
    #               ------------
    #           === |  cond  | ===
    #          ||   ------------   ||
    #          \/                  \/
    #     ------------       -------------
    #     |   true   |       |   false   |
    #     ------------       -------------
    #          ||                  ||
    #          ||   ------------   ||
    #           ==> |   head   | <==
    #               ------------
    #
    cond_state = sdfg.add_state_before(state, state.label + "_cond")
    sdfg.remove_edge(sdfg.out_edges(cond_state)[0])

    # expect true branch as second argument
    true_state = sdfg.add_state(state.label + "_true_branch")
    sdfg.add_edge(cond_state, true_state, dace.InterstateEdge(condition=f"bool({cond})"))
    sdfg.add_edge(true_state, state, dace.InterstateEdge())

    # and false branch as third argument
    false_state = sdfg.add_state(state.label + "_false_branch")
    sdfg.add_edge(cond_state, false_state, dace.InterstateEdge(condition=(f"not bool({cond})")))
    sdfg.add_edge(false_state, state, dace.InterstateEdge())

    true_br_args = sdfg_builder.visit(
        true_expr,
        sdfg=sdfg,
        head_state=true_state,
        reduce_identity=reduce_identity,
    )
    false_br_args = sdfg_builder.visit(
        false_expr,
        sdfg=sdfg,
        head_state=false_state,
        reduce_identity=reduce_identity,
    )

    def make_temps(x: Field) -> Field:
        desc = x.data_node.desc(sdfg)
        data_name, _ = sdfg.add_temp_transient_like(desc)
        data_node = state.add_access(data_name)

        return Field(data_node, x.data_type)

    result = dace_fieldview_util.visit_tuples(true_br_args, make_temps)

    true_br_nodes = dace_fieldview_util.flatten_tuples(true_br_args)
    false_br_nodes = dace_fieldview_util.flatten_tuples(false_br_args)
    result_nodes = dace_fieldview_util.flatten_tuples(result)

    for true_br, false_br, temp in zip(true_br_nodes, false_br_nodes, result_nodes, strict=True):
        assert true_br.data_type == false_br.data_type
        true_br_node = true_br.data_node
        false_br_node = false_br.data_node

        temp_name = temp.data_node.data
        temp_desc = temp.data_node.desc(sdfg)
        true_br_output_node = true_state.add_access(temp_name)
        true_state.add_nedge(
            true_br_node,
            true_br_output_node,
            dace.Memlet.from_array(temp_name, temp_desc),
        )

        false_br_output_node = false_state.add_access(temp_name)
        false_state.add_nedge(
            false_br_node,
            false_br_output_node,
            dace.Memlet.from_array(temp_name, temp_desc),
        )

    return result


def _get_data_nodes(
    sdfg: dace.SDFG,
    state: dace.SDFGState,
    sdfg_builder: gtir_to_sdfg.SDFGBuilder,
    sym_name: str,
    sym_type: ts.DataType,
) -> FieldopResult:
    if isinstance(sym_type, ts.FieldType):
        sym_node = state.add_access(sym_name)
        return Field(sym_node, sym_type)
    elif isinstance(sym_type, ts.ScalarType):
        if sym_name in sdfg.arrays:
            # access the existing scalar container
            sym_node = state.add_access(sym_name)
        else:
            sym_node = _get_symbolic_value(
                sdfg, state, sdfg_builder, sym_name, sym_type, temp_name=f"__{sym_name}"
            )
        return Field(sym_node, sym_type)
    elif isinstance(sym_type, ts.TupleType):
        tuple_fields = dace_fieldview_util.get_tuple_fields(sym_name, sym_type)
        return tuple(
            _get_data_nodes(sdfg, state, sdfg_builder, fname, ftype)
            for fname, ftype in tuple_fields
        )
    else:
        raise NotImplementedError(f"Symbol type {type(sym_type)} not supported.")


def _get_symbolic_value(
    sdfg: dace.SDFG,
    state: dace.SDFGState,
    sdfg_builder: gtir_to_sdfg.SDFGBuilder,
    symbolic_expr: dace.symbolic.SymExpr,
    scalar_type: ts.ScalarType,
    temp_name: Optional[str] = None,
) -> dace.nodes.AccessNode:
    tasklet_node = sdfg_builder.add_tasklet(
        "get_value",
        state,
        {},
        {"__out"},
        f"__out = {symbolic_expr}",
    )
    temp_name, _ = sdfg.add_scalar(
        temp_name or sdfg.temp_data_name(),
        dace_fieldview_util.as_dace_type(scalar_type),
        find_new_name=True,
        transient=True,
    )
    data_node = state.add_access(temp_name)
    state.add_edge(
        tasklet_node,
        "__out",
        data_node,
        None,
        dace.Memlet(data=temp_name, subset="0"),
    )
    return data_node


def translate_literal(
    node: gtir.Node,
    sdfg: dace.SDFG,
    state: dace.SDFGState,
    sdfg_builder: gtir_to_sdfg.SDFGBuilder,
    reduce_identity: Optional[gtir_to_tasklet.SymbolExpr],
) -> FieldopResult:
    """Generates the dataflow subgraph for a `ir.Literal` node."""
    assert isinstance(node, gtir.Literal)

    data_type = node.type
    data_node = _get_symbolic_value(sdfg, state, sdfg_builder, node.value, data_type)

    return Field(data_node, data_type)


def translate_make_tuple(
    node: gtir.Node,
    sdfg: dace.SDFG,
    state: dace.SDFGState,
    sdfg_builder: gtir_to_sdfg.SDFGBuilder,
    reduce_identity: Optional[gtir_to_tasklet.SymbolExpr],
) -> FieldopResult:
    assert cpm.is_call_to(node, "make_tuple")
    return tuple(
        sdfg_builder.visit(
            arg,
            sdfg=sdfg,
            head_state=state,
            reduce_identity=reduce_identity,
        )
        for arg in node.args
    )


def translate_tuple_get(
    node: gtir.Node,
    sdfg: dace.SDFG,
    state: dace.SDFGState,
    sdfg_builder: gtir_to_sdfg.SDFGBuilder,
    reduce_identity: Optional[gtir_to_tasklet.SymbolExpr],
) -> FieldopResult:
    assert cpm.is_call_to(node, "tuple_get")
    assert len(node.args) == 2

    if not isinstance(node.args[0], gtir.Literal):
        raise ValueError("Tuple can only be subscripted with compile-time constants.")
    assert node.args[0].type == dace_fieldview_util.as_scalar_type(gtir.INTEGER_INDEX_BUILTIN)
    index = int(node.args[0].value)

    data_nodes = sdfg_builder.visit(
        node.args[1],
        sdfg=sdfg,
        head_state=state,
        reduce_identity=reduce_identity,
    )
    if isinstance(data_nodes, Field):
        raise ValueError(f"Invalid tuple expression {node}")
    unused_arg_nodes = tuple(arg for i, arg in enumerate(data_nodes) if i != index)
    unused_access_nodes = [
        arg.data_node for arg in dace_fieldview_util.flatten_tuples(unused_arg_nodes)
    ]
    state.remove_nodes_from([node for node in unused_access_nodes if state.degree(node) == 0])
    return data_nodes[index]


def translate_scalar_expr(
    node: gtir.Node,
    sdfg: dace.SDFG,
    state: dace.SDFGState,
    sdfg_builder: gtir_to_sdfg.SDFGBuilder,
    reduce_identity: Optional[gtir_to_tasklet.SymbolExpr],
) -> FieldopResult:
    assert isinstance(node, gtir.FunCall)
    assert isinstance(node.type, ts.ScalarType)

    args = []
    connectors = []
    scalar_expr_args = []

    for arg_expr in node.args:
        visit_expr = True
        if isinstance(arg_expr, gtir.SymRef):
            try:
                # `gt_symbol` refers to symbols defined in the GT4Py program
                gt_symbol_type = sdfg_builder.get_symbol_type(arg_expr.id)
                if not isinstance(gt_symbol_type, ts.ScalarType):
                    raise ValueError(f"Invalid argument to scalar expression {arg_expr}.")
            except KeyError:
                # this is the case of non-variable argument, e.g. target type such as `float64`,
                # used in a casting expression like `cast_(variable, float64)`
                visit_expr = False

        if visit_expr:
            # we visit the argument expression and obtain the access node to
            # a scalar data container, which will be connected to the tasklet
            arg_node = sdfg_builder.visit(
                arg_expr,
                sdfg=sdfg,
                head_state=state,
                reduce_identity=reduce_identity,
            )
            if not (
                isinstance(arg_node, Field)
                and isinstance(arg_node.data_node.desc(sdfg), dace.data.Scalar)
            ):
                raise ValueError(f"Invalid argument to scalar expression {arg_expr}.")
            param = f"__in_{arg_node.data_node.data}"
            args.append(arg_node)
            connectors.append(param)
            scalar_expr_args.append(gtir.SymRef(id=param))
        else:
            assert isinstance(arg_expr, gtir.SymRef)
            scalar_expr_args.append(arg_expr)

    # we visit the scalar expression replacing the input arguments with the corresponding data connectors
    scalar_node = gtir.FunCall(fun=node.fun, args=scalar_expr_args)
    python_code = gtir_python_codegen.get_source(scalar_node)
    tasklet_node = sdfg_builder.add_tasklet(
        name="scalar_expr",
        state=state,
        inputs=set(connectors),
        outputs={"__out"},
        code=f"__out = {python_code}",
    )
    # create edges for the input data connectors
    for arg, conn in zip(args, connectors, strict=True):
        state.add_edge(
            arg.data_node,
            None,
            tasklet_node,
            conn,
            dace.Memlet(data=arg.data_node.data, subset="0"),
        )
    # finally, create temporary for the result value
    temp_name, _ = sdfg.add_scalar(
        sdfg.temp_data_name(),
        dace_fieldview_util.as_dace_type(node.type),
        find_new_name=True,
        transient=True,
    )
    temp_node = state.add_access(temp_name)
    state.add_edge(
        tasklet_node,
        "__out",
        temp_node,
        None,
        dace.Memlet(data=temp_name, subset="0"),
    )

    return Field(temp_node, node.type)


def translate_symbol_ref(
    node: gtir.Node,
    sdfg: dace.SDFG,
    state: dace.SDFGState,
    sdfg_builder: gtir_to_sdfg.SDFGBuilder,
    reduce_identity: Optional[gtir_to_tasklet.SymbolExpr],
) -> FieldopResult:
    """Generates the dataflow subgraph for a `ir.SymRef` node."""
    assert isinstance(node, gtir.SymRef)

    symbol_name = str(node.id)
    # we retrieve the type of the symbol in the GT4Py prgram
    gt_symbol_type = sdfg_builder.get_symbol_type(symbol_name)

    # Create new access node in current state. It is possible that multiple
    # access nodes are created in one state for the same data container.
    # We rely on the dace simplify pass to remove duplicated access nodes.
<<<<<<< HEAD
    return _get_data_nodes(sdfg, state, sdfg_builder, sym_name, sym_type)
=======
    if isinstance(gt_symbol_type, ts.FieldType):
        sym_node = state.add_access(symbol_name)
    elif symbol_name in sdfg.arrays:
        # access the existing scalar container
        sym_node = state.add_access(symbol_name)
    else:
        sym_node = _get_symbolic_value(
            sdfg, state, sdfg_builder, symbol_name, gt_symbol_type, temp_name=f"__{symbol_name}"
        )

    return [(sym_node, gt_symbol_type)]
>>>>>>> abe1cc7e


if TYPE_CHECKING:
    # Use type-checking to assert that all translator functions implement the `PrimitiveTranslator` protocol
    __primitive_translators: list[PrimitiveTranslator] = [
        translate_as_field_op,
        translate_cond,
        translate_literal,
        translate_make_tuple,
        translate_tuple_get,
        translate_scalar_expr,
        translate_symbol_ref,
    ]<|MERGE_RESOLUTION|>--- conflicted
+++ resolved
@@ -571,21 +571,7 @@
     # Create new access node in current state. It is possible that multiple
     # access nodes are created in one state for the same data container.
     # We rely on the dace simplify pass to remove duplicated access nodes.
-<<<<<<< HEAD
-    return _get_data_nodes(sdfg, state, sdfg_builder, sym_name, sym_type)
-=======
-    if isinstance(gt_symbol_type, ts.FieldType):
-        sym_node = state.add_access(symbol_name)
-    elif symbol_name in sdfg.arrays:
-        # access the existing scalar container
-        sym_node = state.add_access(symbol_name)
-    else:
-        sym_node = _get_symbolic_value(
-            sdfg, state, sdfg_builder, symbol_name, gt_symbol_type, temp_name=f"__{symbol_name}"
-        )
-
-    return [(sym_node, gt_symbol_type)]
->>>>>>> abe1cc7e
+    return _get_data_nodes(sdfg, state, sdfg_builder, symbol_name, gt_symbol_type)
 
 
 if TYPE_CHECKING:
