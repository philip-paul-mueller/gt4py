# GT4Py - GridTools Framework
#
# Copyright (c) 2014-2024, ETH Zurich
# All rights reserved.
#
# Please, refer to the LICENSE file in the root directory.
# SPDX-License-Identifier: BSD-3-Clause

from __future__ import annotations

import abc
import itertools
from typing import TYPE_CHECKING, Optional, Protocol, TypeAlias

import dace
import dace.subsets as sbs

from gt4py.next import common as gtx_common
from gt4py.next.iterator import ir as gtir
from gt4py.next.iterator.ir_utils import common_pattern_matcher as cpm
from gt4py.next.iterator.type_system import type_specifications as gtir_ts
from gt4py.next.program_processors.runners.dace_fieldview import (
    gtir_python_codegen,
    gtir_to_tasklet,
    utility as dace_fieldview_util,
)
from gt4py.next.type_system import type_specifications as ts


if TYPE_CHECKING:
    from gt4py.next.program_processors.runners.dace_fieldview import gtir_to_sdfg


IteratorIndexDType: TypeAlias = dace.int32  # type of iterator indexes
<<<<<<< HEAD
LetSymbol: TypeAlias = tuple[gtir.Literal | gtir.SymRef, ts.DataType]
=======
>>>>>>> 7824e388
TemporaryData: TypeAlias = tuple[dace.nodes.Node, ts.FieldType | ts.ScalarType]


class PrimitiveTranslator(Protocol):
    @abc.abstractmethod
    def __call__(
        self,
        node: gtir.Node,
        sdfg: dace.SDFG,
        state: dace.SDFGState,
        sdfg_builder: gtir_to_sdfg.SDFGBuilder,
        reduce_identity: Optional[gtir_to_tasklet.SymbolExpr],
    ) -> list[TemporaryData]:
        """Creates the dataflow subgraph representing a GTIR primitive function.

        This method is used by derived classes to build a specialized subgraph
        for a specific GTIR primitive function.

        Arguments:
            node: The GTIR node describing the primitive to be lowered
            sdfg: The SDFG where the primitive subgraph should be instantiated
            state: The SDFG state where the result of the primitive function should be made available
            sdfg_builder: The object responsible for visiting child nodes of the primitive node.
            reduce_identity: The value of the reduction identity, in case the primitive node
                is visited in the context of a reduction expression. This value is used
                by the `neighbors` primitive to provide the default value of skip neighbors.

        Returns:
            A list of data access nodes and the associated GT4Py data type, which provide
            access to the result of the primitive subgraph. The GT4Py data type is useful
            in the case the returned data is an array, because the type provdes the domain
            information (e.g. order of dimensions, dimension types).
        """


def _parse_arg_expr(
    node: gtir.Expr,
    sdfg: dace.SDFG,
    state: dace.SDFGState,
    sdfg_builder: gtir_to_sdfg.SDFGBuilder,
    domain: list[
        tuple[gtx_common.Dimension, dace.symbolic.SymbolicType, dace.symbolic.SymbolicType]
    ],
    reduce_identity: Optional[gtir_to_tasklet.SymbolExpr],
) -> gtir_to_tasklet.IteratorExpr | gtir_to_tasklet.MemletExpr:
    fields: list[TemporaryData] = sdfg_builder.visit(
        node,
        sdfg=sdfg,
        head_state=state,
        reduce_identity=reduce_identity,
    )

    assert len(fields) == 1
    data_node, arg_type = fields[0]
    # require all argument nodes to be data access nodes (no symbols)
    assert isinstance(data_node, dace.nodes.AccessNode)

    if isinstance(arg_type, ts.ScalarType):
        return gtir_to_tasklet.MemletExpr(data_node, sbs.Indices([0]))
    elif isinstance(arg_type, ts.FieldType):
        indices: dict[gtx_common.Dimension, gtir_to_tasklet.IteratorIndexExpr] = {
            dim: gtir_to_tasklet.SymbolExpr(
                dace_fieldview_util.get_map_variable(dim),
                IteratorIndexDType,
            )
            for dim, _, _ in domain
        }
        dims = arg_type.dims + (
            # we add an extra anonymous dimension in the iterator definition to enable
            # dereferencing elements in `ListType`
            [gtx_common.Dimension("")] if isinstance(arg_type.dtype, gtir_ts.ListType) else []
        )
        return gtir_to_tasklet.IteratorExpr(data_node, dims, indices)
    else:
        raise NotImplementedError(f"Node type {type(arg_type)} not supported.")


def _create_temporary_field(
    sdfg: dace.SDFG,
    state: dace.SDFGState,
    domain: list[
        tuple[gtx_common.Dimension, dace.symbolic.SymbolicType, dace.symbolic.SymbolicType]
    ],
    node_type: ts.FieldType,
    output_desc: dace.data.Data,
) -> tuple[dace.nodes.AccessNode, ts.FieldType]:
    domain_dims, domain_lbs, domain_ubs = zip(*domain)
    field_dims = list(domain_dims)
    field_shape = [
        # diff between upper and lower bound
        (ub - lb)
        for lb, ub in zip(domain_lbs, domain_ubs)
    ]
    field_offset: Optional[list[dace.symbolic.SymbolicType]] = None
    if any(domain_lbs):
        field_offset = [-lb for lb in domain_lbs]

    if isinstance(output_desc, dace.data.Array):
        assert isinstance(node_type.dtype, gtir_ts.ListType)
        field_dtype = node_type.dtype.element_type
        # extend the result arrays with the local dimensions added by the field operator (e.g. `neighbors`)
        field_shape.extend(output_desc.shape)
    else:
        assert isinstance(output_desc, dace.data.Scalar)
        field_dtype = node_type.dtype

    # allocate local temporary storage for the result field
    temp_name, _ = sdfg.add_temp_transient(
        field_shape, dace_fieldview_util.as_dace_type(field_dtype), offset=field_offset
    )
    field_node = state.add_access(temp_name)
    field_type = ts.FieldType(field_dims, node_type.dtype)

    return field_node, field_type


def translate_as_field_op(
    node: gtir.Node,
    sdfg: dace.SDFG,
    state: dace.SDFGState,
    sdfg_builder: gtir_to_sdfg.SDFGBuilder,
    reduce_identity: Optional[gtir_to_tasklet.SymbolExpr],
) -> list[TemporaryData]:
    """Generates the dataflow subgraph for the `as_fieldop` builtin function."""
    assert isinstance(node, gtir.FunCall)
    assert cpm.is_call_to(node.fun, "as_fieldop")
    assert isinstance(node.type, ts.FieldType)

    fun_node = node.fun
    assert len(fun_node.args) == 2
    stencil_expr, domain_expr = fun_node.args
    # expect stencil (represented as a lambda function) as first argument
    assert isinstance(stencil_expr, gtir.Lambda)
    # the domain of the field operator is passed as second argument
    assert isinstance(domain_expr, gtir.FunCall)

    # add local storage to compute the field operator over the given domain
    domain = dace_fieldview_util.get_domain(domain_expr)
    assert isinstance(node.type, ts.FieldType)

    if cpm.is_applied_reduce(stencil_expr.expr):
        if reduce_identity is not None:
            raise NotImplementedError("nested reductions not supported.")

        # the reduce identity value is used to fill the skip values in neighbors list
        _, _, reduce_identity = gtir_to_tasklet.get_reduce_params(stencil_expr.expr)

    # first visit the list of arguments and build a symbol map
    stencil_args = [
        _parse_arg_expr(arg, sdfg, state, sdfg_builder, domain, reduce_identity)
        for arg in node.args
    ]

    # represent the field operator as a mapped tasklet graph, which will range over the field domain
    taskgen = gtir_to_tasklet.LambdaToTasklet(sdfg, state, sdfg_builder, reduce_identity)
    input_connections, output_expr = taskgen.visit(stencil_expr, args=stencil_args)
    assert isinstance(output_expr, gtir_to_tasklet.ValueExpr)
    output_desc = output_expr.node.desc(sdfg)

    # retrieve the tasklet node which writes the result
    last_node = state.in_edges(output_expr.node)[0].src
    if isinstance(last_node, dace.nodes.Tasklet):
        # the last transient node can be deleted
        last_node_connector = state.in_edges(output_expr.node)[0].src_conn
        state.remove_node(output_expr.node)
    else:
        last_node = output_expr.node
        last_node_connector = None

    # allocate local temporary storage for the result field
    field_node, field_type = _create_temporary_field(sdfg, state, domain, node.type, output_desc)

    # assume tasklet with single output
    output_subset = [dace_fieldview_util.get_map_variable(dim) for dim, _, _ in domain]
    if isinstance(output_desc, dace.data.Array):
        # additional local dimension for neighbors
        assert set(output_desc.offset) == {0}
        output_subset.extend(f"0:{size}" for size in output_desc.shape)

    # create map range corresponding to the field operator domain
    map_ranges = {dace_fieldview_util.get_map_variable(dim): f"{lb}:{ub}" for dim, lb, ub in domain}
    me, mx = sdfg_builder.add_map("field_op", state, map_ranges)

    if len(input_connections) == 0:
        # dace requires an empty edge from map entry node to tasklet node, in case there no input memlets
        state.add_nedge(me, last_node, dace.Memlet())
    else:
        for data_node, data_subset, lambda_node, lambda_connector in input_connections:
            memlet = dace.Memlet(data=data_node.data, subset=data_subset)
            state.add_memlet_path(
                data_node,
                me,
                lambda_node,
                dst_conn=lambda_connector,
                memlet=memlet,
            )
    state.add_memlet_path(
        last_node,
        mx,
        field_node,
        src_conn=last_node_connector,
        memlet=dace.Memlet(data=field_node.data, subset=",".join(output_subset)),
    )

    return [(field_node, field_type)]


def translate_cond(
    node: gtir.Node,
    sdfg: dace.SDFG,
    state: dace.SDFGState,
    sdfg_builder: gtir_to_sdfg.SDFGBuilder,
    reduce_identity: Optional[gtir_to_tasklet.SymbolExpr],
) -> list[TemporaryData]:
    """Generates the dataflow subgraph for the `cond` builtin function."""
    assert cpm.is_call_to(node, "cond")
    assert len(node.args) == 3
    cond_expr, true_expr, false_expr = node.args

    # expect condition as first argument
    cond = gtir_python_codegen.get_source(cond_expr)

    # use current head state to terminate the dataflow, and add a entry state
    # to connect the true/false branch states as follows:
    #
    #               ------------
    #           === |  cond  | ===
    #          ||   ------------   ||
    #          \/                  \/
    #     ------------       -------------
    #     |   true   |       |   false   |
    #     ------------       -------------
    #          ||                  ||
    #          ||   ------------   ||
    #           ==> |   head   | <==
    #               ------------
    #
    cond_state = sdfg.add_state_before(state, state.label + "_cond")
    sdfg.remove_edge(sdfg.out_edges(cond_state)[0])

    # expect true branch as second argument
    true_state = sdfg.add_state(state.label + "_true_branch")
    sdfg.add_edge(cond_state, true_state, dace.InterstateEdge(condition=f"bool({cond})"))
    sdfg.add_edge(true_state, state, dace.InterstateEdge())

    # and false branch as third argument
    false_state = sdfg.add_state(state.label + "_false_branch")
    sdfg.add_edge(cond_state, false_state, dace.InterstateEdge(condition=(f"not bool({cond})")))
    sdfg.add_edge(false_state, state, dace.InterstateEdge())

    true_br_args = sdfg_builder.visit(
        true_expr,
        sdfg=sdfg,
        head_state=true_state,
        reduce_identity=reduce_identity,
    )
    false_br_args = sdfg_builder.visit(
        false_expr,
        sdfg=sdfg,
        head_state=false_state,
        reduce_identity=reduce_identity,
    )

    output_nodes = []
    for true_br, false_br in zip(true_br_args, false_br_args, strict=True):
        true_br_node, true_br_type = true_br
        assert isinstance(true_br_node, dace.nodes.AccessNode)
        false_br_node, _ = false_br
        assert isinstance(false_br_node, dace.nodes.AccessNode)
        desc = true_br_node.desc(sdfg)
        assert false_br_node.desc(sdfg) == desc
        data_name, _ = sdfg.add_temp_transient_like(desc)
        output_nodes.append((state.add_access(data_name), true_br_type))

        true_br_output_node = true_state.add_access(data_name)
        true_state.add_nedge(
            true_br_node,
            true_br_output_node,
            dace.Memlet.from_array(data_name, desc),
        )

        false_br_output_node = false_state.add_access(data_name)
        false_state.add_nedge(
            false_br_node,
            false_br_output_node,
            dace.Memlet.from_array(data_name, desc),
        )

    return output_nodes


def _get_data_nodes(
    sdfg: dace.SDFG,
    state: dace.SDFGState,
    sdfg_builder: gtir_to_sdfg.SDFGBuilder,
    sym_name: str,
    sym_type: ts.DataType,
) -> list[TemporaryData]:
    data_nodes: list[TemporaryData]
    if isinstance(sym_type, ts.FieldType):
        sym_node = state.add_access(sym_name)
        data_nodes = [(sym_node, sym_type)]
    elif isinstance(sym_type, ts.ScalarType):
        sym_node = _get_symbolic_value(
            sdfg, state, sdfg_builder, sym_name, sym_type, temp_name=sym_name
        )
        data_nodes = [(sym_node, sym_type)]
    elif isinstance(sym_type, ts.TupleType):
        tuple_fields = dace_fieldview_util.get_tuple_fields(sym_name, sym_type)
        data_nodes = [
            data_node
            for field_name, field_type in tuple_fields
            for data_node in _get_data_nodes(sdfg, state, sdfg_builder, field_name, field_type)
        ]
    else:
        raise NotImplementedError(f"Symbol type {type(sym_type)} not supported.")

    return data_nodes


def _get_symbolic_value(
    sdfg: dace.SDFG,
    state: dace.SDFGState,
    sdfg_builder: gtir_to_sdfg.SDFGBuilder,
    symbolic_expr: dace.symbolic.SymExpr,
    scalar_type: ts.ScalarType,
    temp_name: Optional[str] = None,
) -> dace.nodes.AccessNode:
    tasklet_node = sdfg_builder.add_tasklet(
        "get_value",
        state,
        {},
        {"__out"},
        f"__out = {symbolic_expr}",
    )
    temp_name, _ = sdfg.add_scalar(
        f"__{temp_name or 'tmp'}",
        dace_fieldview_util.as_dace_type(scalar_type),
        find_new_name=True,
        transient=True,
    )
    data_node = state.add_access(temp_name)
    state.add_edge(
        tasklet_node,
        "__out",
        data_node,
        None,
        dace.Memlet(data=temp_name, subset="0"),
    )
    return data_node


def translate_literal(
    node: gtir.Node,
    sdfg: dace.SDFG,
    state: dace.SDFGState,
    sdfg_builder: gtir_to_sdfg.SDFGBuilder,
    reduce_identity: Optional[gtir_to_tasklet.SymbolExpr],
) -> list[TemporaryData]:
    """Generates the dataflow subgraph for a `ir.Literal` node."""
    assert isinstance(node, gtir.Literal)

    data_type = node.type
    data_node = _get_symbolic_value(sdfg, state, sdfg_builder, node.value, data_type)

    return [(data_node, data_type)]


def translate_symbol_ref(
    node: gtir.Node,
    sdfg: dace.SDFG,
    state: dace.SDFGState,
    sdfg_builder: gtir_to_sdfg.SDFGBuilder,
    reduce_identity: Optional[gtir_to_tasklet.SymbolExpr],
) -> list[TemporaryData]:
    """Generates the dataflow subgraph for a `ir.SymRef` node."""
    assert isinstance(node, gtir.SymRef)

    sym_value = str(node.id)
    sym_type = sdfg_builder.get_symbol_type(sym_value)

    # Create new access node in current state. It is possible that multiple
    # access nodes are created in one state for the same data container.
    # We rely on the dace simplify pass to remove duplicated access nodes.
    if isinstance(sym_type, (ts.FieldType, ts.ScalarType)):
        data_nodes = _get_data_nodes(sdfg, state, sdfg_builder, sym_value, sym_type)
        assert len(data_nodes) == 1
    elif isinstance(sym_type, (ts.TupleType)):
        data_nodes = []
        for field_name, field_type in dace_fieldview_util.get_tuple_fields(
            sym_value, sym_type, flatten=True
        ):
            data_nodes += _get_data_nodes(sdfg, state, sdfg_builder, field_name, field_type)
    else:
        raise NotImplementedError(f"Symbol type {type(sym_type)} not supported.")

    return data_nodes


def translate_make_tuple(
    node: gtir.Node,
    sdfg: dace.SDFG,
    state: dace.SDFGState,
    sdfg_builder: gtir_to_sdfg.SDFGBuilder,
    let_symbols: dict[str, LetSymbol],
) -> list[TemporaryData]:
    assert cpm.is_call_to(node, "make_tuple")
    tuple_args = [
        sdfg_builder.visit(
            arg,
            sdfg=sdfg,
            head_state=state,
            let_symbols=let_symbols,
        )
        for arg in node.args
    ]
    return list(itertools.chain(*tuple_args))


def translate_tuple_get(
    node: gtir.Node,
    sdfg: dace.SDFG,
    state: dace.SDFGState,
    sdfg_builder: gtir_to_sdfg.SDFGBuilder,
    let_symbols: dict[str, LetSymbol],
) -> list[TemporaryData]:
    assert cpm.is_call_to(node, "tuple_get")
    assert len(node.args) == 2

    if not isinstance(node.args[0], gtir.Literal):
        raise ValueError("Tuple can only be subscripted with compile-time constants.")
    assert node.args[0].type == dace_fieldview_util.as_scalar_type(gtir.INTEGER_INDEX_BUILTIN)
    index = int(node.args[0].value)

    if cpm.is_call_to(node.args[1], "make_tuple"):
        # trivial case: visit only the tuple element to be returned
        data_nodes = sdfg_builder.visit(
            node.args[1].args[index],
            sdfg=sdfg,
            head_state=state,
            let_symbols=let_symbols,
        )
    elif isinstance(node.args[1], gtir.SymRef):
        # call to `tuple_get` can appear on the argument itself, in case of tuple arguments
        sym_name = str(node.args[1].id)
        sym_type = sdfg_builder.get_symbol_type(sym_name)
        assert isinstance(sym_type, ts.TupleType)
        tuple_args = dace_fieldview_util.get_tuple_fields(sym_name, sym_type)
        field_name, field_type = tuple_args[index]
        data_nodes = _get_data_nodes(sdfg, state, sdfg_builder, field_name, field_type)
    else:
        tuple_args = sdfg_builder.visit(
            node.args[1],
            sdfg=sdfg,
            head_state=state,
            let_symbols=let_symbols,
        )
        data_nodes = tuple_args[index : index + 1]
        # remove isolated access nodes
        isolated_nodes = [
            node for i, (node, _) in enumerate(tuple_args) if i != index and state.degree(node) == 0
        ]
        state.remove_nodes_from(isolated_nodes)

    return data_nodes


if TYPE_CHECKING:
    # Use type-checking to assert that all translator functions implement the `PrimitiveTranslator` protocol
    __primitive_translators: list[PrimitiveTranslator] = [
        translate_as_field_op,
        translate_cond,
        translate_literal,
        translate_symbol_ref,
        translate_make_tuple,
        translate_tuple_get,
    ]<|MERGE_RESOLUTION|>--- conflicted
+++ resolved
@@ -32,10 +32,6 @@
 
 
 IteratorIndexDType: TypeAlias = dace.int32  # type of iterator indexes
-<<<<<<< HEAD
-LetSymbol: TypeAlias = tuple[gtir.Literal | gtir.SymRef, ts.DataType]
-=======
->>>>>>> 7824e388
 TemporaryData: TypeAlias = tuple[dace.nodes.Node, ts.FieldType | ts.ScalarType]
 
 
@@ -440,7 +436,7 @@
     sdfg: dace.SDFG,
     state: dace.SDFGState,
     sdfg_builder: gtir_to_sdfg.SDFGBuilder,
-    let_symbols: dict[str, LetSymbol],
+    reduce_identity: Optional[gtir_to_tasklet.SymbolExpr],
 ) -> list[TemporaryData]:
     assert cpm.is_call_to(node, "make_tuple")
     tuple_args = [
@@ -448,7 +444,7 @@
             arg,
             sdfg=sdfg,
             head_state=state,
-            let_symbols=let_symbols,
+            reduce_identity=reduce_identity,
         )
         for arg in node.args
     ]
@@ -460,7 +456,7 @@
     sdfg: dace.SDFG,
     state: dace.SDFGState,
     sdfg_builder: gtir_to_sdfg.SDFGBuilder,
-    let_symbols: dict[str, LetSymbol],
+    reduce_identity: Optional[gtir_to_tasklet.SymbolExpr],
 ) -> list[TemporaryData]:
     assert cpm.is_call_to(node, "tuple_get")
     assert len(node.args) == 2
@@ -476,7 +472,7 @@
             node.args[1].args[index],
             sdfg=sdfg,
             head_state=state,
-            let_symbols=let_symbols,
+            reduce_identity=reduce_identity,
         )
     elif isinstance(node.args[1], gtir.SymRef):
         # call to `tuple_get` can appear on the argument itself, in case of tuple arguments
@@ -491,7 +487,7 @@
             node.args[1],
             sdfg=sdfg,
             head_state=state,
-            let_symbols=let_symbols,
+            reduce_identity=reduce_identity,
         )
         data_nodes = tuple_args[index : index + 1]
         # remove isolated access nodes
