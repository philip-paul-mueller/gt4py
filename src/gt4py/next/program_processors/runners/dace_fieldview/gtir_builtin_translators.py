--- conflicted
+++ resolved
@@ -417,7 +417,6 @@
     return Field(data_node, data_type)
 
 
-<<<<<<< HEAD
 def translate_make_tuple(
     node: gtir.Node,
     sdfg: dace.SDFG,
@@ -468,8 +467,6 @@
     return data_nodes[index]
 
 
-=======
->>>>>>> 5909d879
 def translate_scalar_expr(
     node: gtir.Node,
     sdfg: dace.SDFG,
@@ -572,43 +569,14 @@
     return _get_data_nodes(sdfg, state, sdfg_builder, sym_value, sym_type)
 
 
-def translate_symbol_ref(
-    node: gtir.Node,
-    sdfg: dace.SDFG,
-    state: dace.SDFGState,
-    sdfg_builder: gtir_to_sdfg.SDFGBuilder,
-    reduce_identity: Optional[gtir_to_tasklet.SymbolExpr],
-) -> list[TemporaryData]:
-    """Generates the dataflow subgraph for a `ir.SymRef` node."""
-    assert isinstance(node, gtir.SymRef)
-
-    sym_value = str(node.id)
-    sym_type = sdfg_builder.get_symbol_type(sym_value)
-
-    # Create new access node in current state. It is possible that multiple
-    # access nodes are created in one state for the same data container.
-    # We rely on the dace simplify pass to remove duplicated access nodes.
-    if isinstance(sym_type, ts.FieldType):
-        sym_node = state.add_access(sym_value)
-    else:
-        sym_node = _get_symbolic_value(
-            sdfg, state, sdfg_builder, sym_value, sym_type, temp_name=sym_value
-        )
-
-    return [(sym_node, sym_type)]
-
-
 if TYPE_CHECKING:
     # Use type-checking to assert that all translator functions implement the `PrimitiveTranslator` protocol
     __primitive_translators: list[PrimitiveTranslator] = [
         translate_as_field_op,
         translate_cond,
         translate_literal,
-<<<<<<< HEAD
         translate_make_tuple,
         translate_tuple_get,
-=======
->>>>>>> 5909d879
         translate_scalar_expr,
         translate_symbol_ref,
     ]