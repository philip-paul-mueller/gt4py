# GT4Py - GridTools Framework
#
# Copyright (c) 2014-2023, ETH Zurich
# All rights reserved.
#
# This file is part of the GT4Py project and the GridTools framework.
# GT4Py is free software: you can redistribute it and/or modify it under
# the terms of the GNU General Public License as published by the
# Free Software Foundation, either version 3 of the License, or any later
# version. See the LICENSE.txt file at the top-level directory of this
# distribution for a copy of the license or check <https://www.gnu.org/licenses/>.
#
# SPDX-License-Identifier: GPL-3.0-or-later


import abc
from dataclasses import dataclass
from typing import Callable, Optional, TypeAlias, final

import dace
import dace.subsets as sbs

from gt4py import eve
from gt4py.next.common import Connectivity, Dimension
from gt4py.next.iterator import ir as itir
from gt4py.next.iterator.ir_utils import common_pattern_matcher as cpm
from gt4py.next.program_processors.runners.dace_fieldview import (
    gtir_to_tasklet,
    utility as dace_fieldview_util,
)
from gt4py.next.type_system import type_specifications as ts


# Define aliases for return types
SDFGField: TypeAlias = tuple[dace.nodes.Node, ts.FieldType | ts.ScalarType]
SDFGFieldBuilder: TypeAlias = Callable[[], tuple[list[SDFGField], Optional[dace.nodes.AccessNode]]]

DIMENSION_INDEX_FMT = "i_{dim}"

DIMENSION_INDEX_FMT = "i_{dim}"


@dataclass(frozen=True)
class PrimitiveTranslator(abc.ABC):
    sdfg: dace.SDFG
    head_state: dace.SDFGState

    @final
    def __call__(self) -> tuple[list[SDFGField], Optional[dace.nodes.AccessNode]]:
        """The callable interface is used to build the dataflow graph.

        It allows to build the dataflow graph inside a given state starting
        from the innermost nodes, by propagating the intermediate results
        as access nodes to temporary local storage.
        """
        return self.build()

    @final
    def add_local_storage(
        self, data_type: ts.FieldType | ts.ScalarType, shape: list[str]
    ) -> dace.nodes.AccessNode:
        """
        Allocates temporary storage to be used in the local scope for intermediate results.

        The storage is allocate with unique names to enable SSA optimization in the compilation phase.
        """
        if isinstance(data_type, ts.FieldType):
            assert len(data_type.dims) == len(shape)
            dtype = dace_fieldview_util.as_dace_type(data_type.dtype)
            name, _ = self.sdfg.add_array("var", shape, dtype, find_new_name=True, transient=True)
        else:
            assert len(shape) == 0
            dtype = dace_fieldview_util.as_dace_type(data_type)
            name, _ = self.sdfg.add_scalar("var", dtype, find_new_name=True, transient=True)
        return self.head_state.add_access(name)

    @abc.abstractmethod
    def build(self) -> tuple[list[SDFGField], Optional[dace.nodes.AccessNode]]:
        """Creates the dataflow subgraph representing a GTIR builtin function.

        This method is used by derived classes to build a specialized subgraph
        for a specific builtin function.

        Returns a list of SDFG nodes and the associated GT4Py data type.

        The GT4Py data type is useful in the case of fields, because it provides
        information on the field domain (e.g. order of dimensions, types of dimensions).
        """


class AsFieldOp(PrimitiveTranslator):
    """Generates the dataflow subgraph for the `as_field_op` builtin function."""

    TaskletConnector: TypeAlias = tuple[dace.nodes.Tasklet, str]

    stencil_expr: itir.Lambda
    stencil_args: list[SDFGFieldBuilder]
    field_domain: list[tuple[Dimension, dace.symbolic.SymbolicType, dace.symbolic.SymbolicType]]
    field_dtype: ts.ScalarType
    offset_provider: dict[str, Connectivity | Dimension]

    def __init__(
        self,
        sdfg: dace.SDFG,
        state: dace.SDFGState,
        node: itir.FunCall,
        stencil_args: list[SDFGFieldBuilder],
        offset_provider: dict[str, Connectivity | Dimension],
    ):
        super().__init__(sdfg, state)
        self.offset_provider = offset_provider

        assert cpm.is_call_to(node.fun, "as_fieldop")
        assert len(node.fun.args) == 2
        stencil_expr, domain_expr = node.fun.args
        # expect stencil (represented as a lambda function) as first argument
        assert isinstance(stencil_expr, itir.Lambda)
        # the domain of the field operator is passed as second argument
        assert isinstance(domain_expr, itir.FunCall)

        # add local storage to compute the field operator over the given domain
        # TODO: use type inference to determine the result type
        node_type = ts.ScalarType(kind=ts.ScalarKind.FLOAT64)

        self.field_domain = dace_fieldview_util.get_field_domain(domain_expr)
        self.field_dtype = node_type
        self.stencil_expr = stencil_expr
        self.stencil_args = stencil_args

<<<<<<< HEAD
    def build(self) -> tuple[list[SDFGField], Optional[dace.nodes.AccessNode]]:
=======
    def build(self) -> list[SDFGField]:
>>>>>>> d0bd277a
        # type of variables used for field indexing
        index_dtype = dace.int32
        # first visit the list of arguments and build a symbol map
        stencil_args: list[gtir_to_tasklet.IteratorExpr | gtir_to_tasklet.MemletExpr] = []
        for arg in self.stencil_args:
            arg_nodes, mask_node = arg()
            assert len(arg_nodes) == 1
            data_node, arg_type = arg_nodes[0]
            # require all argument nodes to be data access nodes (no symbols)
            assert isinstance(data_node, dace.nodes.AccessNode)

            if isinstance(arg_type, ts.ScalarType):
                scalar_arg = gtir_to_tasklet.MemletExpr(data_node, sbs.Indices([0]))
                stencil_args.append(scalar_arg)
            else:
                assert isinstance(arg_type, ts.FieldType)
                indices: dict[Dimension, gtir_to_tasklet.IteratorIndexExpr] = {
                    dim: gtir_to_tasklet.SymbolExpr(
                        dace.symbolic.SymExpr(DIMENSION_INDEX_FMT.format(dim=dim.value)),
                        index_dtype,
                    )
                    for dim, _, _ in self.field_domain
                }
                iterator_arg = gtir_to_tasklet.IteratorExpr(
                    data_node,
<<<<<<< HEAD
                    mask_node,
=======
>>>>>>> d0bd277a
                    arg_type.dims,
                    indices,
                )
                stencil_args.append(iterator_arg)

        taskgen = gtir_to_tasklet.LambdaToTasklet(self.sdfg, self.head_state, self.offset_provider)
        input_connections, output_expr = taskgen.visit(self.stencil_expr, args=stencil_args)
        assert isinstance(output_expr, gtir_to_tasklet.ValueExpr)

        # retrieve the tasklet node which writes the result
        output_tasklet_node = self.head_state.in_edges(output_expr.node)[0].src
        output_tasklet_connector = self.head_state.in_edges(output_expr.node)[0].src_conn

        # the last transient node can be deleted
        # TODO: not needed to store the node `dtype` after type inference is in place
        output_desc = output_expr.node.desc(self.sdfg)
        self.head_state.remove_node(output_expr.node)

        # allocate local temporary storage for the result field
        field_dims = [dim for dim, _, _ in self.field_domain]
        field_shape = [
            # diff between upper and lower bound
            (ub - lb)
            for _, lb, ub in self.field_domain
        ]
        if isinstance(output_desc, dace.data.Array):
<<<<<<< HEAD
            # extend the result arrays with the local dimensions added by the field operator e.g. `neighbors`)
            assert isinstance(output_expr.field_type, ts.FieldType)
            # TODO: enable `assert output_expr.field_type.dtype == self.field_dtype`, remove variable `dtype`
            dtype = output_expr.field_type.dtype
            field_dims.extend(output_expr.field_type.dims)
            field_shape.extend(output_desc.shape)
=======
            raise NotImplementedError
>>>>>>> d0bd277a
        else:
            assert isinstance(output_expr.field_type, ts.ScalarType)
            # TODO: enable `assert output_expr.field_type == self.field_dtype`, remove variable `dtype`
            dtype = output_expr.field_type

        # TODO: use `self.field_dtype` directly, without passing through `dtype`
        field_type = ts.FieldType(field_dims, dtype)
        field_node = self.add_local_storage(field_type, field_shape)

        # assume tasklet with single output
        output_subset = [
            DIMENSION_INDEX_FMT.format(dim=dim.value) for dim, _, _ in self.field_domain
        ]
<<<<<<< HEAD
        if isinstance(output_desc, dace.data.Array):
            output_subset.extend(f"0:{size}" for size in output_desc.shape)
=======
>>>>>>> d0bd277a

        # create map range corresponding to the field operator domain
        map_ranges = {
            DIMENSION_INDEX_FMT.format(dim=dim.value): f"{lb}:{ub}"
            for dim, lb, ub in self.field_domain
        }
        me, mx = self.head_state.add_map("field_op", map_ranges)

        if len(input_connections) == 0:
            # dace requires an empty edge from map entry node to tasklet node, in case there no input memlets
            self.head_state.add_nedge(me, output_tasklet_node, dace.Memlet())
        else:
            for data_node, data_subset, lambda_node, lambda_connector in input_connections:
                memlet = dace.Memlet(data=data_node.data, subset=data_subset)
                self.head_state.add_memlet_path(
                    data_node,
                    me,
                    lambda_node,
                    dst_conn=lambda_connector,
                    memlet=memlet,
                )
        self.head_state.add_memlet_path(
            output_tasklet_node,
            mx,
            field_node,
            src_conn=output_tasklet_connector,
            memlet=dace.Memlet(data=field_node.data, subset=",".join(output_subset)),
        )

<<<<<<< HEAD
        if isinstance(output_expr, gtir_to_tasklet.MaskedValueExpr):
            # this is the case of neighbors with skip values: the value expression also contains the neighbor indices
            mask_numpy_dtype = self.sdfg.arrays[output_expr.mask.data].dtype.as_numpy_dtype()
            mask_dtype = dace_fieldview_util.as_scalar_type(str(mask_numpy_dtype))
            mask_node = self.add_local_storage(ts.FieldType(field_dims, mask_dtype), field_shape)

            self.head_state.add_memlet_path(
                output_expr.mask,
                mx,
                mask_node,
                memlet=dace.Memlet(data=mask_node.data, subset=",".join(output_subset)),
            )

        else:
            mask_node = None

        return [(field_node, field_type)], mask_node


def _add_full_mask(mask_var: str, mask_desc: dace.data.Array, state: dace.SDFGState) -> None:
    """Fill a connectivity table with a valid neighbor index, to mimic full connectivity mask."""
    state.add_mapped_tasklet(
        "set_full_mask",
        map_ranges={f"_i{i}": f"0:{size}" for i, size in enumerate(mask_desc.shape)},
        inputs={},
        code="val = 0",
        outputs={
            "val": dace.Memlet(
                data=mask_var,
                subset=",".join(f"_i{i}" for i in range(len(mask_desc.shape))),
            )
        },
        external_edges=True,
    )
=======
        return [(field_node, field_type)]
>>>>>>> d0bd277a


class Select(PrimitiveTranslator):
    """Generates the dataflow subgraph for the `select` builtin function."""

    true_br_builder: SDFGFieldBuilder
    false_br_builder: SDFGFieldBuilder

    def __init__(
        self,
        sdfg: dace.SDFG,
        state: dace.SDFGState,
        dataflow_builder: eve.NodeVisitor,
        node: itir.FunCall,
    ):
        super().__init__(sdfg, state)

        assert cpm.is_call_to(node.fun, "select")
        assert len(node.fun.args) == 3
        cond_expr, true_expr, false_expr = node.fun.args

        # expect condition as first argument
        cond = dace_fieldview_util.get_symbolic_expr(cond_expr)

        # use current head state to terminate the dataflow, and add a entry state
        # to connect the true/false branch states as follows:
        #
        #               ------------
        #           === |  select  | ===
        #          ||   ------------   ||
        #          \/                  \/
        #     ------------       -------------
        #     |   true   |       |   false   |
        #     ------------       -------------
        #          ||                  ||
        #          ||   ------------   ||
        #           ==> |   head   | <==
        #               ------------
        #
        select_state = sdfg.add_state_before(state, state.label + "_select")
        sdfg.remove_edge(sdfg.out_edges(select_state)[0])

        # expect true branch as second argument
        true_state = sdfg.add_state(state.label + "_true_branch")
        sdfg.add_edge(select_state, true_state, dace.InterstateEdge(condition=cond))
        sdfg.add_edge(true_state, state, dace.InterstateEdge())
        self.true_br_builder = dataflow_builder.visit(true_expr, sdfg=sdfg, head_state=true_state)

        # and false branch as third argument
        false_state = sdfg.add_state(state.label + "_false_branch")
        sdfg.add_edge(select_state, false_state, dace.InterstateEdge(condition=(f"not {cond}")))
        sdfg.add_edge(false_state, state, dace.InterstateEdge())
        self.false_br_builder = dataflow_builder.visit(
            false_expr, sdfg=sdfg, head_state=false_state
        )

    def build(self) -> tuple[list[SDFGField], Optional[dace.nodes.AccessNode]]:
        # retrieve true/false states as predecessors of head state
        branch_states = tuple(edge.src for edge in self.sdfg.in_edges(self.head_state))
        assert len(branch_states) == 2
        if branch_states[0].label.endswith("_true_branch"):
            true_state, false_state = branch_states
        else:
            false_state, true_state = branch_states

        true_br_args, true_br_mask = self.true_br_builder()
        false_br_args, false_br_mask = self.false_br_builder()

        output_nodes = []
        for true_br, false_br in zip(true_br_args, false_br_args, strict=True):
            true_br_node, true_br_type = true_br
            assert isinstance(true_br_node, dace.nodes.AccessNode)
            false_br_node, false_br_type = false_br
            assert isinstance(false_br_node, dace.nodes.AccessNode)
            desc = true_br_node.desc(self.sdfg)
            assert false_br_node.desc(self.sdfg) == desc
            access_node = self.add_local_storage(true_br_type, desc.shape)
            output_nodes.append((access_node, true_br_type))

            data_name = access_node.data
            true_br_output_node = true_state.add_access(data_name)
            true_state.add_nedge(
                true_br_node,
                true_br_output_node,
                dace.Memlet.from_array(
                    true_br_output_node.data, true_br_output_node.desc(self.sdfg)
                ),
            )

            false_br_output_node = false_state.add_access(data_name)
            false_state.add_nedge(
                false_br_node,
                false_br_output_node,
                dace.Memlet.from_array(
                    false_br_output_node.data, false_br_output_node.desc(self.sdfg)
                ),
            )

        # Check if any of the true/false branches produces a mask array for neighbors with skip values;
        # if only one branch produces the mask array, add a mapped tasklet on the other branch to produce
        # a mask array filled with 0s to mimic all valid neighbor values.
        if true_br_mask:
            mask_desc = true_br_mask.desc(self.sdfg)
            mask_var, _ = self.sdfg.add_temp_transient_like(mask_desc)
            if false_br_mask:
                assert mask_desc == false_br_mask.desc(self.sdfg)
                false_state.add_nedge(
                    false_br_mask,
                    false_state.add_access(mask_var),
                    dace.Memlet.from_array(false_br_mask.data, mask_desc),
                )
            else:
                _add_full_mask(mask_var, mask_desc, false_state)
            true_state.add_nedge(
                true_br_mask,
                true_state.add_access(mask_var),
                dace.Memlet.from_array(true_br_mask.data, mask_desc),
            )
            return output_nodes, self.head_state.add_access(mask_var)

        elif false_br_mask:
            mask_desc = false_br_mask.desc(self.sdfg)
            mask_var, _ = self.sdfg.add_temp_transient_like(mask_desc)
            _add_full_mask(mask_var, mask_desc, true_state)
            false_state.add_nedge(
                false_br_mask,
                false_state.add_access(mask_var),
                dace.Memlet.from_array(false_br_mask.data, mask_desc),
            )
            return output_nodes, self.head_state.add_access(mask_var)

        else:
            return output_nodes, None


class SymbolRef(PrimitiveTranslator):
    """Generates the dataflow subgraph for a `ir.SymRef` node."""

    sym_name: str
    sym_type: ts.FieldType | ts.ScalarType

    def __init__(
        self,
        sdfg: dace.SDFG,
        state: dace.SDFGState,
        sym_name: str,
        sym_type: ts.FieldType | ts.ScalarType,
    ):
        super().__init__(sdfg, state)
        self.sym_name = sym_name
        self.sym_type = sym_type

    def build(self) -> tuple[list[SDFGField], Optional[dace.nodes.AccessNode]]:
        if isinstance(self.sym_type, ts.FieldType):
            # add access node to current state
            sym_node = self.head_state.add_access(self.sym_name)

        else:
            # scalar symbols are passed to the SDFG as symbols: build tasklet node
            # to write the symbol to a scalar access node
            assert self.sym_name in self.sdfg.symbols
            tasklet_node = self.head_state.add_tasklet(
                f"get_{self.sym_name}",
                {},
                {"__out"},
                f"__out = {self.sym_name}",
            )
            sym_node = self.add_local_storage(self.sym_type, shape=[])
            self.head_state.add_edge(
                tasklet_node,
                "__out",
                sym_node,
                None,
                dace.Memlet(data=sym_node.data, subset="0"),
            )

        return [(sym_node, self.sym_type)], None<|MERGE_RESOLUTION|>--- conflicted
+++ resolved
@@ -37,8 +37,6 @@
 
 DIMENSION_INDEX_FMT = "i_{dim}"
 
-DIMENSION_INDEX_FMT = "i_{dim}"
-
 
 @dataclass(frozen=True)
 class PrimitiveTranslator(abc.ABC):
@@ -127,11 +125,7 @@
         self.stencil_expr = stencil_expr
         self.stencil_args = stencil_args
 
-<<<<<<< HEAD
     def build(self) -> tuple[list[SDFGField], Optional[dace.nodes.AccessNode]]:
-=======
-    def build(self) -> list[SDFGField]:
->>>>>>> d0bd277a
         # type of variables used for field indexing
         index_dtype = dace.int32
         # first visit the list of arguments and build a symbol map
@@ -157,15 +151,13 @@
                 }
                 iterator_arg = gtir_to_tasklet.IteratorExpr(
                     data_node,
-<<<<<<< HEAD
                     mask_node,
-=======
->>>>>>> d0bd277a
                     arg_type.dims,
                     indices,
                 )
                 stencil_args.append(iterator_arg)
 
+        # represent the field operator as a mapped tasklet graph, which will range over the field domain
         taskgen = gtir_to_tasklet.LambdaToTasklet(self.sdfg, self.head_state, self.offset_provider)
         input_connections, output_expr = taskgen.visit(self.stencil_expr, args=stencil_args)
         assert isinstance(output_expr, gtir_to_tasklet.ValueExpr)
@@ -187,16 +179,12 @@
             for _, lb, ub in self.field_domain
         ]
         if isinstance(output_desc, dace.data.Array):
-<<<<<<< HEAD
             # extend the result arrays with the local dimensions added by the field operator e.g. `neighbors`)
             assert isinstance(output_expr.field_type, ts.FieldType)
             # TODO: enable `assert output_expr.field_type.dtype == self.field_dtype`, remove variable `dtype`
             dtype = output_expr.field_type.dtype
             field_dims.extend(output_expr.field_type.dims)
             field_shape.extend(output_desc.shape)
-=======
-            raise NotImplementedError
->>>>>>> d0bd277a
         else:
             assert isinstance(output_expr.field_type, ts.ScalarType)
             # TODO: enable `assert output_expr.field_type == self.field_dtype`, remove variable `dtype`
@@ -210,11 +198,8 @@
         output_subset = [
             DIMENSION_INDEX_FMT.format(dim=dim.value) for dim, _, _ in self.field_domain
         ]
-<<<<<<< HEAD
         if isinstance(output_desc, dace.data.Array):
             output_subset.extend(f"0:{size}" for size in output_desc.shape)
-=======
->>>>>>> d0bd277a
 
         # create map range corresponding to the field operator domain
         map_ranges = {
@@ -244,7 +229,6 @@
             memlet=dace.Memlet(data=field_node.data, subset=",".join(output_subset)),
         )
 
-<<<<<<< HEAD
         if isinstance(output_expr, gtir_to_tasklet.MaskedValueExpr):
             # this is the case of neighbors with skip values: the value expression also contains the neighbor indices
             mask_numpy_dtype = self.sdfg.arrays[output_expr.mask.data].dtype.as_numpy_dtype()
@@ -279,9 +263,6 @@
         },
         external_edges=True,
     )
-=======
-        return [(field_node, field_type)]
->>>>>>> d0bd277a
 
 
 class Select(PrimitiveTranslator):
