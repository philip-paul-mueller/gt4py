--- conflicted
+++ resolved
@@ -185,23 +185,7 @@
             raise NotImplementedError(f"Unexpected 'FunCall' expression ({node}).")
 
     def visit_SymRef(self, node: itir.SymRef) -> Callable:
-<<<<<<< HEAD
-        name = str(node.id)
-        assert name in self._data_types
-        data_type = self._data_types[name]
-        if isinstance(data_type, ts.FieldType):
-            access_node = self._add_access_node(name)
-            return lambda: [(access_node, data_type)]
-        else:
-            # scalar symbols are passed to the SDFG as symbols
-            assert name in self._sdfg.symbols
-            # I get the intention here, but why are scalar unconditionally forced to be symbols?
-            #  I mean ScalarToSymbol can do that for you in cases where it is possible
-            #  Okay this assumes that you can not assign a scalar GT4Py, which might not be possible.
-            return ScalarAccess(self._sdfg, self._head_state, name, data_type)
-=======
         arg_name = str(node.id)
         assert arg_name in self._data_types
         arg_type = self._data_types[arg_name]
-        return SymbolRef(self._sdfg, self._head_state, arg_name, arg_type)
->>>>>>> 326cbb5f
+        return SymbolRef(self._sdfg, self._head_state, arg_name, arg_type)