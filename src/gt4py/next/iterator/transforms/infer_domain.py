# GT4Py - GridTools Framework
#
# Copyright (c) 2014-2024, ETH Zurich
# All rights reserved.
#
# Please, refer to the LICENSE file in the root directory.
# SPDX-License-Identifier: BSD-3-Clause

from __future__ import annotations

import itertools
import typing
from typing import Callable, TypeAlias

from gt4py.eve import utils as eve_utils
from gt4py.next import common
from gt4py.next.iterator import ir as itir
from gt4py.next.iterator.ir_utils import (
    common_pattern_matcher as cpm,
    domain_utils,
    ir_makers as im,
)
from gt4py.next.iterator.transforms import trace_shifts
from gt4py.next.utils import tree_map


DOMAIN: TypeAlias = domain_utils.SymbolicDomain | None | tuple["DOMAIN", ...]
ACCESSED_DOMAINS: TypeAlias = dict[str, DOMAIN]


def _split_dict_by_key(pred: Callable, d: dict):
    """
    Split dictionary into two based on predicate.

    >>> d = {1: "a", 2: "b", 3: "c", 4: "d"}
    >>> _split_dict_by_key(lambda k: k % 2 == 0, d)
    ({2: 'b', 4: 'd'}, {1: 'a', 3: 'c'})
    """
    a: dict = {}
    b: dict = {}
    for k, v in d.items():
        (a if pred(k) else b)[k] = v
    return a, b


# TODO(tehrengruber): Revisit whether we want to move this behaviour to `domain_utils.domain_union`.
def _domain_union_with_none(
    *domains: domain_utils.SymbolicDomain | None,
) -> domain_utils.SymbolicDomain | None:
    filtered_domains: list[domain_utils.SymbolicDomain] = [d for d in domains if d is not None]
    if len(filtered_domains) == 0:
        return None
    return domain_utils.domain_union(*filtered_domains)


def _canonicalize_domain_structure(d1: DOMAIN, d2: DOMAIN) -> tuple[DOMAIN, DOMAIN]:
    """
    Given two domains or composites thereof, canonicalize their structure.

    If one of the arguments is a tuple the other one will be promoted to a tuple of same structure
    unless it already is a tuple. Missing values are replaced by None, meaning no domain is
    specified.

    >>> domain = im.domain(common.GridType.CARTESIAN, {})
    >>> _canonicalize_domain_structure((domain,), (domain, domain)) == (
    ...     (domain, None),
    ...     (domain, domain),
    ... )
    True

    >>> _canonicalize_domain_structure((domain, None), None) == ((domain, None), (None, None))
    True
    """
    if d1 is None and isinstance(d2, tuple):
        return _canonicalize_domain_structure((None,) * len(d2), d2)
    if d2 is None and isinstance(d1, tuple):
        return _canonicalize_domain_structure(d1, (None,) * len(d1))
    if isinstance(d1, tuple) and isinstance(d2, tuple):
        return tuple(
            zip(
                *(
                    _canonicalize_domain_structure(el1, el2)
                    for el1, el2 in itertools.zip_longest(d1, d2, fillvalue=None)
                )
            )
        )  # type: ignore[return-value]  # mypy not smart enough
    return d1, d2


def _merge_domains(
    original_domains: ACCESSED_DOMAINS,
    additional_domains: ACCESSED_DOMAINS,
) -> ACCESSED_DOMAINS:
    new_domains = {**original_domains}

    for key, domain in additional_domains.items():
        original_domain, domain = _canonicalize_domain_structure(
            original_domains.get(key, None), domain
        )
        new_domains[key] = tree_map(_domain_union_with_none)(original_domain, domain)

    return new_domains


def _extract_accessed_domains(
    stencil: itir.Expr,
    input_ids: list[str],
    target_domain: domain_utils.SymbolicDomain,
    offset_provider: common.OffsetProvider,
) -> ACCESSED_DOMAINS:
    accessed_domains: dict[str, domain_utils.SymbolicDomain | None] = {}

    shifts_results = trace_shifts.trace_stencil(stencil, num_args=len(input_ids))

    for in_field_id, shifts_list in zip(input_ids, shifts_results, strict=True):
        new_domains = [
            domain_utils.SymbolicDomain.translate(target_domain, shift, offset_provider)
            for shift in shifts_list
        ]
        # `None` means field is never accessed
        accessed_domains[in_field_id] = _domain_union_with_none(
            accessed_domains.get(in_field_id, None), *new_domains
        )

    return typing.cast(ACCESSED_DOMAINS, accessed_domains)


def infer_as_fieldop(
    applied_fieldop: itir.FunCall,
    target_domain: DOMAIN,
    offset_provider: common.OffsetProvider,
) -> tuple[itir.FunCall, ACCESSED_DOMAINS]:
    assert isinstance(applied_fieldop, itir.FunCall)
    assert cpm.is_call_to(applied_fieldop.fun, "as_fieldop")
    if target_domain is None:
<<<<<<< HEAD
        return applied_fieldop, {}  # assume unused
    if not isinstance(target_domain, SymbolicDomain):
        raise ValueError("'target_domain' needs to be a 'SymbolicDomain'.")
=======
        raise ValueError("'target_domain' cannot be 'None'.")
    if not isinstance(target_domain, domain_utils.SymbolicDomain):
        raise ValueError("'target_domain' needs to be a 'domain_utils.SymbolicDomain'.")
>>>>>>> 5c41cb53

    # `as_fieldop(stencil)(inputs...)`
    stencil, inputs = applied_fieldop.fun.args[0], applied_fieldop.args

    # ensure stencil has as many params as arguments
    assert not isinstance(stencil, itir.Lambda) or len(stencil.params) == len(applied_fieldop.args)

    input_ids: list[str] = []

    # Assign ids for all inputs to `as_fieldop`. `SymRef`s stay as is, nested `as_fieldop` get a
    # temporary id.
    tmp_uid_gen = eve_utils.UIDGenerator(prefix="__dom_inf")
    for in_field in inputs:
        if isinstance(in_field, itir.FunCall) or isinstance(in_field, itir.Literal):
            id_ = tmp_uid_gen.sequential_id()
        elif isinstance(in_field, itir.SymRef):
            id_ = in_field.id
        else:
            raise ValueError(f"Unsupported expression of type '{type(in_field)}'.")
        input_ids.append(id_)

    accessed_domains: ACCESSED_DOMAINS = _extract_accessed_domains(
        stencil, input_ids, target_domain, offset_provider
    )

    # Recursively infer domain of inputs and update domain arg of nested `as_fieldop`s
    transformed_inputs: list[itir.Expr] = []
    for in_field_id, in_field in zip(input_ids, inputs):
        transformed_input, accessed_domains_tmp = infer_expr(
            in_field, accessed_domains[in_field_id], offset_provider
        )
        transformed_inputs.append(transformed_input)

        accessed_domains = _merge_domains(accessed_domains, accessed_domains_tmp)

    transformed_call = im.as_fieldop(stencil, domain_utils.SymbolicDomain.as_expr(target_domain))(
        *transformed_inputs
    )

    accessed_domains_without_tmp = {
        k: v
        for k, v in accessed_domains.items()
        if not k.startswith(tmp_uid_gen.prefix)  # type: ignore[arg-type] # prefix is always str
    }

    return transformed_call, accessed_domains_without_tmp


def infer_let(
    let_expr: itir.FunCall,
    input_domain: DOMAIN,
    offset_provider: common.OffsetProvider,
) -> tuple[itir.FunCall, ACCESSED_DOMAINS]:
    assert cpm.is_let(let_expr)
    assert isinstance(let_expr.fun, itir.Lambda)  # just to make mypy happy
    transformed_calls_expr, accessed_domains = infer_expr(
        let_expr.fun.expr, input_domain, offset_provider
    )

    let_params = {param_sym.id for param_sym in let_expr.fun.params}
    accessed_domains_let_args, accessed_domains_outer = _split_dict_by_key(
        lambda k: k in let_params, accessed_domains
    )

    transformed_calls_args: list[itir.Expr] = []
    for param, arg in zip(let_expr.fun.params, let_expr.args, strict=True):
        transformed_calls_arg, accessed_domains_arg = infer_expr(
            arg,
            accessed_domains_let_args.get(
                param.id,
                None,
            ),
            offset_provider,
        )
        accessed_domains_outer = _merge_domains(accessed_domains_outer, accessed_domains_arg)
        transformed_calls_args.append(transformed_calls_arg)

    transformed_call = im.let(
        *(
            (str(param.id), call)
            for param, call in zip(let_expr.fun.params, transformed_calls_args, strict=True)
        )
    )(transformed_calls_expr)

    return transformed_call, accessed_domains_outer


def infer_make_tuple(
    expr: itir.Expr,
    domain: DOMAIN,
    offset_provider: common.OffsetProvider,
) -> tuple[itir.Expr, ACCESSED_DOMAINS]:
    assert cpm.is_call_to(expr, "make_tuple")
    infered_args_expr = []
    actual_domains: ACCESSED_DOMAINS = {}
    if not isinstance(domain, tuple):
        # promote domain to a tuple of domains such that it has the same structure as
        # the expression
        # TODO(tehrengruber): Revisit. Still open how to handle IR in this case example:
        #  out @ c⟨ IDimₕ: [0, __out_size_0) ⟩ ← {__sym_1, __sym_2};
        domain = (domain,) * len(expr.args)
    assert len(expr.args) >= len(domain)
    # There may be less domains than tuple args, pad the domain with `None` in that case.
    #  e.g. `im.tuple_get(0, im.make_tuple(a, b), domain=domain)`
    domain = (*domain, *(None for _ in range(len(expr.args) - len(domain))))
    for i, arg in enumerate(expr.args):
        infered_arg_expr, actual_domains_arg = infer_expr(arg, domain[i], offset_provider)
        infered_args_expr.append(infered_arg_expr)
        actual_domains = _merge_domains(actual_domains, actual_domains_arg)
    return im.call(expr.fun)(*infered_args_expr), actual_domains


def infer_tuple_get(
    expr: itir.Expr,
    domain: DOMAIN,
    offset_provider: common.OffsetProvider,
) -> tuple[itir.Expr, ACCESSED_DOMAINS]:
    assert cpm.is_call_to(expr, "tuple_get")
    actual_domains: ACCESSED_DOMAINS = {}
    idx, tuple_arg = expr.args
    assert isinstance(idx, itir.Literal)
    child_domain = tuple(None if i != int(idx.value) else domain for i in range(int(idx.value) + 1))
    infered_arg_expr, actual_domains_arg = infer_expr(tuple_arg, child_domain, offset_provider)

    infered_args_expr = im.tuple_get(idx.value, infered_arg_expr)
    actual_domains = _merge_domains(actual_domains, actual_domains_arg)
    return infered_args_expr, actual_domains


def infer_if(
    expr: itir.Expr,
    domain: DOMAIN,
    offset_provider: common.OffsetProvider,
) -> tuple[itir.Expr, ACCESSED_DOMAINS]:
    assert cpm.is_call_to(expr, "if_")
    infered_args_expr = []
    actual_domains: ACCESSED_DOMAINS = {}
    cond, true_val, false_val = expr.args
    for arg in [true_val, false_val]:
        infered_arg_expr, actual_domains_arg = infer_expr(arg, domain, offset_provider)
        infered_args_expr.append(infered_arg_expr)
        actual_domains = _merge_domains(actual_domains, actual_domains_arg)
    return im.call(expr.fun)(cond, *infered_args_expr), actual_domains


def infer_expr(
    expr: itir.Expr,
    domain: DOMAIN,
    offset_provider: common.OffsetProvider,
) -> tuple[itir.Expr, ACCESSED_DOMAINS]:
    if isinstance(expr, itir.SymRef):
        return expr, {str(expr.id): domain}
    elif isinstance(expr, itir.Literal):
        return expr, {}
    elif cpm.is_applied_as_fieldop(expr):
        return infer_as_fieldop(expr, domain, offset_provider)
    elif cpm.is_let(expr):
        return infer_let(expr, domain, offset_provider)
    elif cpm.is_call_to(expr, "make_tuple"):
        return infer_make_tuple(expr, domain, offset_provider)
    elif cpm.is_call_to(expr, "tuple_get"):
        return infer_tuple_get(expr, domain, offset_provider)
    elif cpm.is_call_to(expr, "if_"):
        return infer_if(expr, domain, offset_provider)
    elif (
        cpm.is_call_to(expr, itir.ARITHMETIC_BUILTINS)
        or cpm.is_call_to(expr, itir.TYPEBUILTINS)
        or cpm.is_call_to(expr, "cast_")
    ):
        return expr, {}
    else:
        raise ValueError(f"Unsupported expression: {expr}")


def infer_program(
    program: itir.Program,
    offset_provider: common.OffsetProvider,
) -> itir.Program:
    transformed_set_ats: list[itir.SetAt] = []
    assert (
        not program.function_definitions
    ), "Domain propagation does not support function definitions."

    for set_at in program.body:
        assert isinstance(set_at, itir.SetAt)

        transformed_call, _unused_domain = infer_expr(
            set_at.expr, domain_utils.SymbolicDomain.from_expr(set_at.domain), offset_provider
        )
        transformed_set_ats.append(
            itir.SetAt(
                expr=transformed_call,
                domain=set_at.domain,
                target=set_at.target,
            ),
        )

    return itir.Program(
        id=program.id,
        function_definitions=program.function_definitions,
        params=program.params,
        declarations=program.declarations,
        body=transformed_set_ats,
    )<|MERGE_RESOLUTION|>--- conflicted
+++ resolved
@@ -133,15 +133,9 @@
     assert isinstance(applied_fieldop, itir.FunCall)
     assert cpm.is_call_to(applied_fieldop.fun, "as_fieldop")
     if target_domain is None:
-<<<<<<< HEAD
         return applied_fieldop, {}  # assume unused
-    if not isinstance(target_domain, SymbolicDomain):
-        raise ValueError("'target_domain' needs to be a 'SymbolicDomain'.")
-=======
-        raise ValueError("'target_domain' cannot be 'None'.")
     if not isinstance(target_domain, domain_utils.SymbolicDomain):
         raise ValueError("'target_domain' needs to be a 'domain_utils.SymbolicDomain'.")
->>>>>>> 5c41cb53
 
     # `as_fieldop(stencil)(inputs...)`
     stencil, inputs = applied_fieldop.fun.args[0], applied_fieldop.args
